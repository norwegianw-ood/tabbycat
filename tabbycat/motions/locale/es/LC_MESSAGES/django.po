--- conflicted
+++ resolved
@@ -1,28 +1,12 @@
-<<<<<<< HEAD
-# Tabbycat translations, motions module
-# Copyright (C) 2018 Tabbycat developers and translators
-# This file is distributed under the same license as the Tabbycat package.
-# Chuan-Zheng Lee <czlee@stanford.edu>, 2018
-#
-#, fuzzy
-=======
->>>>>>> b4fb6dfe
 msgid ""
 msgstr ""
 "Project-Id-Version: tabbycat\n"
 "Report-Msgid-Bugs-To: \n"
 "POT-Creation-Date: 2019-07-21 05:14-0700\n"
-<<<<<<< HEAD
-"PO-Revision-Date: YEAR-MO-DA HO:MI+ZONE\n"
-"Last-Translator: Hernando Castro <hernandojcastro@gmail.com>, 2017\n"
-"Language-Team: Spanish (https://www.transifex.com/tabbycat/teams/80723/es/)\n"
-"Language: es\n"
-=======
 "PO-Revision-Date: 2019-07-21 12:18\n"
 "Last-Translator: philip_tc\n"
 "Language-Team: Spanish\n"
 "Language: es_ES\n"
->>>>>>> b4fb6dfe
 "MIME-Version: 1.0\n"
 "Content-Type: text/plain; charset=UTF-8\n"
 "Content-Transfer-Encoding: 8bit\n"
@@ -163,13 +147,7 @@
 
 #: motions/statistics.py:132
 #, python-format
-<<<<<<< HEAD
-msgid ""
-"χ² statistic is %(chisq).3f, providing insufficient evidence to suggest that "
-"this motion was imbalanced at any level of significance."
-=======
 msgid "χ² statistic is %(chisq).3f, providing insufficient evidence to suggest that this motion was imbalanced at any level of significance."
->>>>>>> b4fb6dfe
 msgstr ""
 
 #: motions/templates/assign.html:4 motions/templates/assign.html:5
@@ -190,14 +168,7 @@
 msgstr ""
 
 #: motions/templates/motion_statistics.html:12
-<<<<<<< HEAD
-msgid ""
-"The results data displayed here is presented without tests for statistical "
-"significance. Correlations should not be automatically considered reliable; "
-"particularly at small tournaments and during elimination rounds."
-=======
 msgid "The results data displayed here is presented without tests for statistical significance. Correlations should not be automatically considered reliable; particularly at small tournaments and during elimination rounds."
->>>>>>> b4fb6dfe
 msgstr ""
 
 #: motions/templates/motion_statistics.html:39
@@ -259,15 +230,8 @@
 msgstr ""
 
 #: motions/templates/motion_statistics_bp_prelim.html:17
-<<<<<<< HEAD
-#, fuzzy
-#| msgid "motion"
 msgid "Opposition"
-msgstr "moción"
-=======
-msgid "Opposition"
-msgstr ""
->>>>>>> b4fb6dfe
+msgstr ""
 
 #: motions/templates/motion_statistics_bp_prelim.html:21
 msgid "Average Points per bench"
@@ -477,12 +441,5 @@
 msgstr ""
 
 #: motions/views.py:184
-<<<<<<< HEAD
-#, fuzzy
-#| msgid "Motions"
 msgid "Round Motions"
-msgstr "Mociones"
-=======
-msgid "Round Motions"
-msgstr ""
->>>>>>> b4fb6dfe
+msgstr ""
