--- conflicted
+++ resolved
@@ -1,36 +1,4 @@
 <template>
-<<<<<<< HEAD
-
-  <drag-and-drop-layout :unallocatedItems="unallocatedItems"
-                        :unallocatedComponent="unallocatedComponent"
-                        :handle-unused-drop="moveAdjudicator">
-
-    <drag-and-drop-actions slot="actions" :count="debatesOrPanelsCount" prioritise="true" allocate="true" shard="true"
-                           @show-shard="showShard" @show-allocate="showAllocate" @show-prioritise="showPrioritise">
-      <template v-slot:default-highlights>
-        <button class="btn conflictable conflicts-toolbar hover-histories-2-ago"
-                data-toggle="tooltip" v-text="gettext('Seen')"
-                :title="('Has judged this team or with this adjudicator previously')"></button>
-        <button class="btn conflictable conflicts-toolbar hover-institution"
-                data-toggle="tooltip" v-text="gettext('Institution')"
-                :title="('Is from the same institution as this team or panelist.')"></button>
-        <button class="btn conflictable conflicts-toolbar hover-adjudicator"
-                data-toggle="tooltip" v-text="gettext('Conflict')"
-                :title="('Has a nominated conflict with this team or panelist.')"></button>
-        <button class="btn panel-incomplete"
-                data-toggle="tooltip" v-text="gettext('Missing')"
-                :title="('Panel is missing a chair or enough adjudicators for a voting majority.')"></button>
-      </template>
-    </drag-and-drop-actions>
-
-    <template v-slot:debates>
-      <drag-and-drop-debate v-for="debate in sortedDebatesOrPanels" :key="debate.id" :debateOrPanel="debate">
-        <debate-or-panel-importance slot="importance" :debate-or-panel="debate"></debate-or-panel-importance>
-        <debate-or-panel-adjudicators slot="adjudicators" :debate-or-panel="debate"
-                                      :handle-debate-or-panel-drop="moveAdjudicator">
-        </debate-or-panel-adjudicators>
-        <template v-slot:venue><span></span></template><!--Hide Venues-->
-=======
   <drag-and-drop-layout
     :unallocatedItems="unallocatedItems"
     :unallocatedComponent="unallocatedComponent"
@@ -47,7 +15,7 @@
       @show-allocate="showAllocate"
       @show-prioritise="showPrioritise"
     >
-      <template slot="default-highlights">
+    <template v-slot:default-highlights>
         <button
           class="btn conflictable conflicts-toolbar hover-histories-2-ago"
           data-toggle="tooltip"
@@ -75,7 +43,7 @@
       </template>
     </drag-and-drop-actions>
 
-    <template slot="debates">
+    <template v-slot:debates>
       <drag-and-drop-debate
         v-for="debate in sortedDebatesOrPanels"
         :key="debate.id"
@@ -92,9 +60,7 @@
           :handle-panel-swap="swapPanels"
         >
         </debate-or-panel-adjudicators>
-        <template slot="venue"><span></span></template
-        ><!--Hide Venues-->
->>>>>>> 777fa456
+        <template v-slot:venue><span></span></template><!--Hide Venues-->
       </drag-and-drop-debate>
       <div class="text-center lead mx-5 p-5" v-if="sortedDebatesOrPanels.length === 0">
         <p class="mx-5 lead mt-2 px-5" v-text="gettext(noDebatesInline)"></p>
