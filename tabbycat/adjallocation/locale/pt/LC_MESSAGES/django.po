--- conflicted
+++ resolved
@@ -1,28 +1,12 @@
-<<<<<<< HEAD
-# Tabbycat translations, adjallocation module
-# Copyright (C) 2018 Tabbycat developers and translators
-# This file is distributed under the same license as the Tabbycat package.
-# Chuan-Zheng Lee <czlee@stanford.edu>, 2018
-#
-#, fuzzy
-=======
->>>>>>> b4fb6dfe
 msgid ""
 msgstr ""
 "Project-Id-Version: tabbycat\n"
 "Report-Msgid-Bugs-To: \n"
 "POT-Creation-Date: 2019-07-21 05:14-0700\n"
-<<<<<<< HEAD
-"PO-Revision-Date: YEAR-MO-DA HO:MI+ZONE\n"
-"Language-Team: Portuguese (https://www.transifex.com/tabbycat-jp/teams/86216/"
-"pt/)\n"
-"Language: pt\n"
-=======
 "PO-Revision-Date: 2019-07-29 02:34\n"
 "Last-Translator: philip_tc\n"
 "Language-Team: Portuguese\n"
 "Language: pt_PT\n"
->>>>>>> b4fb6dfe
 "MIME-Version: 1.0\n"
 "Content-Type: text/plain; charset=UTF-8\n"
 "Content-Transfer-Encoding: 8bit\n"
@@ -33,11 +17,6 @@
 "X-Crowdin-File: /develop/tabbycat/adjallocation/locale/en/LC_MESSAGES/django.po\n"
 
 #: adjallocation/allocators/base.py:34
-<<<<<<< HEAD
-msgid ""
-"There are no available adjudicators. Ensure there are adjudicators who have "
-"been marked as available for this round before auto-allocating."
-=======
 msgid "There are no available adjudicators. Ensure there are adjudicators who have been marked as available for this round before auto-allocating."
 msgstr "Não há juízes disponíveis. Certifique-se de que há juízes que foram marcados como estão disponíveis para esta rodada antes de serem atribuídos automaticamente."
 
@@ -74,53 +53,6 @@
 #: adjallocation/allocators/hungarian.py:282
 #, python-format
 msgid "There are %(debates_count)s debates but only %(voting_count)s voting adjudicators."
->>>>>>> b4fb6dfe
-msgstr ""
-
-#: adjallocation/allocators/hungarian.py:52
-#, python-format
-msgid "%(count)s normalised score is larger than 5.0."
-msgid_plural "%(count)s normalised scores are larger than 5.0."
-msgstr[0] ""
-msgstr[1] ""
-
-#: adjallocation/allocators/hungarian.py:60
-#, python-format
-msgid "%(count)s normalised scores are smaller than 0.0."
-msgstr ""
-
-#: adjallocation/allocators/hungarian.py:109
-msgid ""
-"There are no adjudicators eligible to be a chair or panellist. Try changing "
-"the \"Minimum feedback score required to be allocated as chair or panellist"
-"\" setting to something lower than at least some adjudicators' current "
-"scores, and try again."
-msgstr ""
-
-#: adjallocation/allocators/hungarian.py:117
-msgid ""
-"There are no debates for this round. Maybe you haven't created a draw yet?"
-msgstr ""
-
-#: adjallocation/allocators/hungarian.py:164
-#, python-format
-msgid ""
-"There are %(debate_count)s debates but only %(adj_count)s voting "
-"adjudicators."
-msgstr ""
-
-#: adjallocation/allocators/hungarian.py:172
-#, python-format
-msgid ""
-"There are %(panel_debates)s panel debates but only %(panellists)s available "
-"panellists (less than %(needed)s)."
-msgstr ""
-
-#: adjallocation/allocators/hungarian.py:282
-#, python-format
-msgid ""
-"There are %(debates_count)s debates but only %(voting_count)s voting "
-"adjudicators."
 msgstr ""
 
 #: adjallocation/apps.py:7
@@ -131,74 +63,6 @@
 msgid "Draw is already released, unrelease draw to redo auto-allocations."
 msgstr ""
 
-<<<<<<< HEAD
-#: adjallocation/consumers.py:58 adjallocation/views.py:251
-msgid "Draw is already released, unrelease draw to redo auto-allocations."
-msgstr ""
-
-#: adjallocation/consumers.py:62 adjallocation/views.py:255
-msgid "Draw is not confirmed, confirm draw to run auto-allocations."
-msgstr ""
-
-#: adjallocation/consumers.py:69
-msgid "There are no preformed panels available to allocate."
-msgstr ""
-
-#: adjallocation/consumers.py:105
-msgid "Succesfully auto-allocated preformed panels to debates."
-msgstr ""
-
-#: adjallocation/consumers.py:107
-msgid "Succesfully auto-allocated adjudicators to debates."
-msgstr ""
-
-#: adjallocation/consumers.py:109
-msgid " However there was a warning:"
-msgstr ""
-
-#: adjallocation/consumers.py:123
-msgid "There aren't any panels to fill. Create panels first."
-msgstr ""
-
-#: adjallocation/consumers.py:144
-msgid "Succesfully auto-allocated adjudicators to preformed panels."
-msgstr ""
-
-#: adjallocation/consumers.py:146
-msgid "However there was a warning:"
-msgstr ""
-
-#: adjallocation/consumers.py:193
-msgid ""
-"You have no break category set as 'is general' so debate importances can't "
-"be calculated."
-msgstr ""
-
-#: adjallocation/consumers.py:201
-msgid "Succesfully auto-prioritised debates."
-msgstr ""
-
-#: adjallocation/consumers.py:223
-msgid ""
-"You have no break category set as 'is general' so panel importances can't be "
-"calculated."
-msgstr ""
-
-#: adjallocation/consumers.py:232
-msgid "Succesfully auto-prioritised preformed panels."
-msgstr ""
-
-#: adjallocation/consumers.py:250
-msgid ""
-"Since this is the first round, the preformed panels aren't annotated with "
-"brackets and liveness."
-msgstr ""
-
-#: adjallocation/consumers.py:253
-msgid ""
-"The previous round's draw doesn't exist, so preformed panels can't be "
-"annotated with brackets and liveness."
-=======
 #: adjallocation/consumers.py:62 adjallocation/views.py:255
 msgid "Draw is not confirmed, confirm draw to run auto-allocations."
 msgstr ""
@@ -253,7 +117,6 @@
 
 #: adjallocation/consumers.py:253
 msgid "The previous round's draw doesn't exist, so preformed panels can't be annotated with brackets and liveness."
->>>>>>> b4fb6dfe
 msgstr ""
 
 #: adjallocation/consumers.py:256
@@ -406,13 +269,7 @@
 msgstr ""
 
 #: adjallocation/preformed/base.py:41
-<<<<<<< HEAD
-msgid ""
-"There are no preformed panels to use. Have you allocated preformed panels "
-"for this round? If not, try just auto-allocating adjudicators instead."
-=======
 msgid "There are no preformed panels to use. Have you allocated preformed panels for this round? If not, try just auto-allocating adjudicators instead."
->>>>>>> b4fb6dfe
 msgstr ""
 
 #: adjallocation/templates/legacy_edit_adjudicators.html:11
@@ -425,45 +282,6 @@
 msgstr ""
 
 #: adjallocation/templates/preformed_index.html:10
-<<<<<<< HEAD
-msgid ""
-"A preformed panel is a defined group of adjudicators that is specified for a "
-"round before its draw has been generated. You can then manually or "
-"automatically apply these panels during the normal adjudicator allocation "
-"process. This can make allocations faster or allow you to create more "
-"considered panels of adjudicators."
-msgstr ""
-
-#: adjallocation/templates/preformed_index.html:16
-msgid ""
-"Note that only adjudicators who have been marked as 'available' for that "
-"round will be able to be allocated for that round, so you may need to set "
-"their availability in advance."
-msgstr ""
-
-#: adjallocation/templates/preformed_index.html:37
-#, python-format
-msgid "Edit Preformed Panels for %(round_name)s"
-msgstr ""
-
-#: adjallocation/utils.py:28
-#, python-format
-msgid ""
-"Conflict: <strong>%(adj)s</strong> & <strong>%(team)s</strong> (personal)"
-msgstr ""
-
-#: adjallocation/utils.py:34
-#, python-format
-msgid ""
-"Conflict: <strong>%(adj)s</strong> & <strong>%(team)s</strong> via "
-"institution <strong>%(inst)s</strong>"
-msgstr ""
-
-#: adjallocation/utils.py:46
-#, python-format
-msgid ""
-"Conflict: <strong>%(adj1)s</strong> & <strong>%(adj2)s</strong> (personal)"
-=======
 msgid "A preformed panel is a defined group of adjudicators that is specified for a round before its draw has been generated. You can then manually or automatically apply these panels during the normal adjudicator allocation process. This can make allocations faster or allow you to create more considered panels of adjudicators."
 msgstr ""
 
@@ -489,18 +307,11 @@
 #: adjallocation/utils.py:46
 #, python-format
 msgid "Conflict: <strong>%(adj1)s</strong> & <strong>%(adj2)s</strong> (personal)"
->>>>>>> b4fb6dfe
 msgstr ""
 
 #: adjallocation/utils.py:52
 #, python-format
-<<<<<<< HEAD
-msgid ""
-"Conflict: <strong>%(adj1)s</strong> & <strong>%(adj2)s</strong> via "
-"institution <strong>%(inst)s</strong>"
-=======
 msgid "Conflict: <strong>%(adj1)s</strong> & <strong>%(adj2)s</strong> via institution <strong>%(inst)s</strong>"
->>>>>>> b4fb6dfe
 msgstr ""
 
 #: adjallocation/views.py:45
@@ -637,8 +448,4 @@
 
 #: adjallocation/views.py:519
 msgid "No changes were made to team-institution conflicts."
-<<<<<<< HEAD
-msgstr ""
-=======
-msgstr ""
->>>>>>> b4fb6dfe
+msgstr ""
