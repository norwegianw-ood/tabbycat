<<<<<<< HEAD
# Tabbycat translations, privateurls module
# Copyright (C) 2018 Tabbycat developers and translators
# This file is distributed under the same license as the Tabbycat package.
# Chuan-Zheng Lee <czlee@stanford.edu>, 2018
#
#, fuzzy
=======
>>>>>>> b4fb6dfe
msgid ""
msgstr ""
"Project-Id-Version: tabbycat\n"
"Report-Msgid-Bugs-To: \n"
"POT-Creation-Date: 2019-07-21 05:14-0700\n"
<<<<<<< HEAD
"PO-Revision-Date: YEAR-MO-DA HO:MI+ZONE\n"
"Last-Translator: Hernando Castro <hernandojcastro@gmail.com>, 2017\n"
"Language-Team: Spanish (https://www.transifex.com/tabbycat/teams/80723/es/)\n"
"Language: es\n"
=======
"PO-Revision-Date: 2019-07-21 12:18\n"
"Last-Translator: philip_tc\n"
"Language-Team: Spanish\n"
"Language: es_ES\n"
>>>>>>> b4fb6dfe
"MIME-Version: 1.0\n"
"Content-Type: text/plain; charset=UTF-8\n"
"Content-Transfer-Encoding: 8bit\n"
"Plural-Forms: nplurals=2; plural=(n != 1);\n"
"X-Generator: crowdin.com\n"
"X-Crowdin-Project: tabbycat\n"
"X-Crowdin-Language: es-ES\n"
"X-Crowdin-File: /develop/tabbycat/privateurls/locale/en/LC_MESSAGES/django.po\n"

#: privateurls/apps.py:7
msgid "Private URL Management"
msgstr "Manejo de links Privados"

#: privateurls/templates/private_urls.html:4
#: privateurls/templates/private_urls.html:5 privateurls/views.py:144
<<<<<<< HEAD
#, fuzzy
#| msgid "Generate Private URLs"
msgid "Private URLs"
msgstr "Generar URLs privadas"

#: privateurls/templates/private_urls.html:17
msgid ""
"The private URLs for ballot and/or feedback submission from participants are "
"given below."
msgstr ""

#: privateurls/templates/private_urls.html:19
msgid ""
"Private URLs are used to allow participants to submit ballots and/or "
"feedback online. You should use them if you have a means of distributing "
"crazy-looking URLs to participants, and are too worried about fraud to use a "
"publicly accessible page where <em>anyone</em> can enter <em>any</em> "
"submission. The URLs will look something like this:"
msgstr ""

#: privateurls/templates/private_urls.html:31
msgid ""
"Anyone with the URL can access the relevant data entry page. The idea is "
"that it's hard to guess another key (the random-looking string), so you "
"should make each URL accessible only to the participant in question. <a href="
"\"http://tabbycat.readthedocs.io/en/latest/features/data-entry.html#private-"
"urls\"> Read more about private URLs.</a>"
=======
msgid "Private URLs"
msgstr "URLs privadas"

#: privateurls/templates/private_urls.html:17
msgid "The private URLs for ballot and/or feedback submission from participants are given below."
msgstr ""

#: privateurls/templates/private_urls.html:19
msgid "Private URLs are used to allow participants to submit ballots and/or feedback online. You should use them if you have a means of distributing crazy-looking URLs to participants, and are too worried about fraud to use a publicly accessible page where <em>anyone</em> can enter <em>any</em> submission. The URLs will look something like this:"
msgstr ""

#: privateurls/templates/private_urls.html:31
msgid "Anyone with the URL can access the relevant data entry page. The idea is that it's hard to guess another key (the random-looking string), so you should make each URL accessible only to the participant in question. <a href=\"http://tabbycat.readthedocs.io/en/latest/features/data-entry.html#private-urls\"> Read more about private URLs.</a>"
>>>>>>> b4fb6dfe
msgstr ""

#: privateurls/templates/private_urls.html:47
#, python-format
<<<<<<< HEAD
msgid ""
"Neither <strong>participant ballot submissions</strong>, <strong>participant "
"feedback submissions</strong>, nor <strong>participant self-checkins</"
"strong> are configured to be from private URLs. Any generated URLs will not "
"be useful unless you configure those settings accordingly on the <a href="
"\"%(data_entry_options_url)s\">tournament configuration page</a>."
=======
msgid "Neither <strong>participant ballot submissions</strong>, <strong>participant feedback submissions</strong>, nor <strong>participant self-checkins</strong> are configured to be from private URLs. Any generated URLs will not be useful unless you configure those settings accordingly on the <a href=\"%(data_entry_options_url)s\">tournament configuration page</a>."
>>>>>>> b4fb6dfe
msgstr ""

#: privateurls/templates/private_urls.html:67
msgid "There are no private URLs assigned."
msgstr "No hay URLs privadas asignadas."

#: privateurls/templates/private_urls.html:73
msgid "Generate Private URLs"
msgstr "Generar URLs privadas"

#: privateurls/templates/private_urls_nav.html:6
msgid "View URLs"
msgstr "Ver URLs"

#: privateurls/templates/private_urls_nav.html:11
msgid "Print URLs"
msgstr ""

#: privateurls/templates/private_urls_nav.html:18
msgid "All reachable participants have already been sent their private URLs."
msgstr ""

#: privateurls/templates/private_urls_nav.html:20
msgid "Email URLs"
msgstr ""

#: privateurls/templates/private_urls_nav.html:27
<<<<<<< HEAD
msgid ""
"This button only generates private URLs for participants who do not already "
"have one."
=======
msgid "This button only generates private URLs for participants who do not already have one."
>>>>>>> b4fb6dfe
msgstr ""

#: privateurls/templates/private_urls_nav.html:28
#: privateurls/templates/private_urls_nav.html:35
msgid "Generate URLs"
msgstr ""

#: privateurls/templates/private_urls_nav.html:34
msgid "All participants already have private URLs."
msgstr ""

#: privateurls/templates/public_url_landing.html:4
#: privateurls/templates/public_url_landing.html:5
msgid "Private URL"
msgstr ""

#: privateurls/templates/public_url_landing.html:8
#, python-format
msgid "for %(name)s"
msgstr ""

#: privateurls/templates/public_url_landing.html:10
#, python-format
msgid "(%(team)s)"
msgstr ""

#: privateurls/templates/public_url_landing.html:19
#, python-format
<<<<<<< HEAD
msgid ""
"The URL of this page is personalised to you, %(name)s. <strong>Do not share "
"it with anyone;</strong> anyone who knows this URL can submit results and/or "
"feedback for your debates. You may bookmark this page and return here after "
"each debate for the available actions."
=======
msgid "The URL of this page is personalised to you, %(name)s. <strong>Do not share it with anyone;</strong> anyone who knows this URL can submit results and/or feedback for your debates. You may bookmark this page and return here after each debate for the available actions."
>>>>>>> b4fb6dfe
msgstr ""

#: privateurls/templates/public_url_landing.html:38
#, python-format
msgid "Revoke check-in from %(check_time)s"
msgstr ""

#: privateurls/templates/public_url_landing.html:43
msgid "Check in"
msgstr ""

#: privateurls/templates/public_url_landing.html:51
#, python-format
msgid "You have been checked-in at %(check_time)s"
msgstr ""

#: privateurls/templates/public_url_landing.html:56
msgid "You are not currently checked-in"
msgstr ""

#: privateurls/templates/public_url_landing.html:65
msgid "Submit Ballot"
msgstr ""

#: privateurls/templates/public_url_landing.html:71
#: privateurls/templates/public_url_landing.html:77
msgid "Submit Feedback"
msgstr ""

#: privateurls/templates/public_url_landing.html:86
#, python-format
msgid "Registration (%(name)s)"
msgstr ""

#: privateurls/views.py:62
msgid "no URL"
msgstr ""

#: privateurls/views.py:75
msgid "URL"
<<<<<<< HEAD
msgstr ""

#: privateurls/views.py:86
msgid "Speakers"
msgstr ""

=======
msgstr ""

#: privateurls/views.py:86
msgid "Speakers"
msgstr "Oradores"

>>>>>>> b4fb6dfe
#: privateurls/views.py:96
msgid "Adjudicators"
msgstr "Jueces"

#: privateurls/views.py:118
<<<<<<< HEAD
msgid ""
"All participants already have private URLs. If you want to delete them, use "
"the Edit Database area."
=======
msgid "All participants already have private URLs. If you want to delete them, use the Edit Database area."
>>>>>>> b4fb6dfe
msgstr ""

#: privateurls/views.py:125
#, python-format
msgid "A private URL was generated for %(nblank_people)d person."
msgid_plural "Private URLs were generated for all %(nblank_people)d people."
msgstr[0] ""
msgstr[1] ""

#: privateurls/views.py:130
#, python-format
msgid "The already-existing private URL for %(nexisting_people)d person was left intact."
msgid_plural "The already-existing private URLs for %(nexisting_people)d people were left intact"
msgstr[0] ""
msgstr[1] ""

#: privateurls/views.py:161
msgid "URL Key"
msgstr ""

#: privateurls/views.py:174
msgid "Debates"
msgstr ""
<<<<<<< HEAD

#~ msgid "Email"
#~ msgstr "Email"
=======
>>>>>>> b4fb6dfe
<|MERGE_RESOLUTION|>--- conflicted
+++ resolved
@@ -1,28 +1,12 @@
-<<<<<<< HEAD
-# Tabbycat translations, privateurls module
-# Copyright (C) 2018 Tabbycat developers and translators
-# This file is distributed under the same license as the Tabbycat package.
-# Chuan-Zheng Lee <czlee@stanford.edu>, 2018
-#
-#, fuzzy
-=======
->>>>>>> b4fb6dfe
 msgid ""
 msgstr ""
 "Project-Id-Version: tabbycat\n"
 "Report-Msgid-Bugs-To: \n"
 "POT-Creation-Date: 2019-07-21 05:14-0700\n"
-<<<<<<< HEAD
-"PO-Revision-Date: YEAR-MO-DA HO:MI+ZONE\n"
-"Last-Translator: Hernando Castro <hernandojcastro@gmail.com>, 2017\n"
-"Language-Team: Spanish (https://www.transifex.com/tabbycat/teams/80723/es/)\n"
-"Language: es\n"
-=======
 "PO-Revision-Date: 2019-07-21 12:18\n"
 "Last-Translator: philip_tc\n"
 "Language-Team: Spanish\n"
 "Language: es_ES\n"
->>>>>>> b4fb6dfe
 "MIME-Version: 1.0\n"
 "Content-Type: text/plain; charset=UTF-8\n"
 "Content-Transfer-Encoding: 8bit\n"
@@ -38,35 +22,6 @@
 
 #: privateurls/templates/private_urls.html:4
 #: privateurls/templates/private_urls.html:5 privateurls/views.py:144
-<<<<<<< HEAD
-#, fuzzy
-#| msgid "Generate Private URLs"
-msgid "Private URLs"
-msgstr "Generar URLs privadas"
-
-#: privateurls/templates/private_urls.html:17
-msgid ""
-"The private URLs for ballot and/or feedback submission from participants are "
-"given below."
-msgstr ""
-
-#: privateurls/templates/private_urls.html:19
-msgid ""
-"Private URLs are used to allow participants to submit ballots and/or "
-"feedback online. You should use them if you have a means of distributing "
-"crazy-looking URLs to participants, and are too worried about fraud to use a "
-"publicly accessible page where <em>anyone</em> can enter <em>any</em> "
-"submission. The URLs will look something like this:"
-msgstr ""
-
-#: privateurls/templates/private_urls.html:31
-msgid ""
-"Anyone with the URL can access the relevant data entry page. The idea is "
-"that it's hard to guess another key (the random-looking string), so you "
-"should make each URL accessible only to the participant in question. <a href="
-"\"http://tabbycat.readthedocs.io/en/latest/features/data-entry.html#private-"
-"urls\"> Read more about private URLs.</a>"
-=======
 msgid "Private URLs"
 msgstr "URLs privadas"
 
@@ -80,21 +35,11 @@
 
 #: privateurls/templates/private_urls.html:31
 msgid "Anyone with the URL can access the relevant data entry page. The idea is that it's hard to guess another key (the random-looking string), so you should make each URL accessible only to the participant in question. <a href=\"http://tabbycat.readthedocs.io/en/latest/features/data-entry.html#private-urls\"> Read more about private URLs.</a>"
->>>>>>> b4fb6dfe
 msgstr ""
 
 #: privateurls/templates/private_urls.html:47
 #, python-format
-<<<<<<< HEAD
-msgid ""
-"Neither <strong>participant ballot submissions</strong>, <strong>participant "
-"feedback submissions</strong>, nor <strong>participant self-checkins</"
-"strong> are configured to be from private URLs. Any generated URLs will not "
-"be useful unless you configure those settings accordingly on the <a href="
-"\"%(data_entry_options_url)s\">tournament configuration page</a>."
-=======
 msgid "Neither <strong>participant ballot submissions</strong>, <strong>participant feedback submissions</strong>, nor <strong>participant self-checkins</strong> are configured to be from private URLs. Any generated URLs will not be useful unless you configure those settings accordingly on the <a href=\"%(data_entry_options_url)s\">tournament configuration page</a>."
->>>>>>> b4fb6dfe
 msgstr ""
 
 #: privateurls/templates/private_urls.html:67
@@ -122,13 +67,7 @@
 msgstr ""
 
 #: privateurls/templates/private_urls_nav.html:27
-<<<<<<< HEAD
-msgid ""
-"This button only generates private URLs for participants who do not already "
-"have one."
-=======
 msgid "This button only generates private URLs for participants who do not already have one."
->>>>>>> b4fb6dfe
 msgstr ""
 
 #: privateurls/templates/private_urls_nav.html:28
@@ -157,15 +96,7 @@
 
 #: privateurls/templates/public_url_landing.html:19
 #, python-format
-<<<<<<< HEAD
-msgid ""
-"The URL of this page is personalised to you, %(name)s. <strong>Do not share "
-"it with anyone;</strong> anyone who knows this URL can submit results and/or "
-"feedback for your debates. You may bookmark this page and return here after "
-"each debate for the available actions."
-=======
 msgid "The URL of this page is personalised to you, %(name)s. <strong>Do not share it with anyone;</strong> anyone who knows this URL can submit results and/or feedback for your debates. You may bookmark this page and return here after each debate for the available actions."
->>>>>>> b4fb6dfe
 msgstr ""
 
 #: privateurls/templates/public_url_landing.html:38
@@ -206,33 +137,18 @@
 
 #: privateurls/views.py:75
 msgid "URL"
-<<<<<<< HEAD
-msgstr ""
-
-#: privateurls/views.py:86
-msgid "Speakers"
-msgstr ""
-
-=======
 msgstr ""
 
 #: privateurls/views.py:86
 msgid "Speakers"
 msgstr "Oradores"
 
->>>>>>> b4fb6dfe
 #: privateurls/views.py:96
 msgid "Adjudicators"
 msgstr "Jueces"
 
 #: privateurls/views.py:118
-<<<<<<< HEAD
-msgid ""
-"All participants already have private URLs. If you want to delete them, use "
-"the Edit Database area."
-=======
 msgid "All participants already have private URLs. If you want to delete them, use the Edit Database area."
->>>>>>> b4fb6dfe
 msgstr ""
 
 #: privateurls/views.py:125
@@ -256,9 +172,3 @@
 #: privateurls/views.py:174
 msgid "Debates"
 msgstr ""
-<<<<<<< HEAD
-
-#~ msgid "Email"
-#~ msgstr "Email"
-=======
->>>>>>> b4fb6dfe
