--- conflicted
+++ resolved
@@ -911,16 +911,14 @@
             model = DebateTeam
             fields = ('team', 'side')
 
-<<<<<<< HEAD
         def save(self, **kwargs):
             kwargs['side'] = kwargs.get('side', kwargs['seq'])
             return super().save(**kwargs)
-=======
+
     class PairingLinksSerializer(serializers.Serializer):
         ballots = fields.RoundHyperlinkedIdentityField(
             view_name='api-ballot-list',
             lookup_field='pk', lookup_url_kwarg='debate_pk')
->>>>>>> dd86433f
 
     url = fields.RoundHyperlinkedIdentityField(view_name='api-pairing-detail', lookup_url_kwarg='debate_pk')
     venue = fields.TournamentHyperlinkedRelatedField(view_name='api-venue-detail', queryset=Venue.objects.all(),
@@ -1185,7 +1183,7 @@
                     result = kwargs['result']
                     side = self.validated_data.get('side', kwargs['seq'])
 
-                    if result.get_scoresheet_class().uses_declared_winners and self.validated_data.get('win', False):
+                    if result.scoresheet_class.uses_declared_winners and self.validated_data.get('win', False):
                         args = [side]
                         if kwargs.get('adjudicator') is not None and not result.ballotsub.single_adj:
                             args.insert(0, kwargs.get('adjudicator'))
