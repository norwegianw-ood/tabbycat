from urllib import parse

from django.db import IntegrityError
from django.db.models import QuerySet
from django.urls import get_script_prefix, resolve, Resolver404
from django.utils import timezone
from django.utils.encoding import uri_to_iri
from rest_framework import serializers
from rest_framework.relations import Hyperlink

from adjallocation.models import DebateAdjudicator
from adjfeedback.models import AdjudicatorFeedback, AdjudicatorFeedbackQuestion
from breakqual.models import BreakCategory
from draw.models import Debate, DebateTeam
from motions.models import Motion
from participants.emoji import pick_unused_emoji
from participants.models import Adjudicator, Institution, Region, Speaker, SpeakerCategory, Team
from privateurls.utils import populate_url_keys
from results.mixins import TabroomSubmissionFieldsMixin
from tournaments.models import Round, Tournament
from venues.models import Venue, VenueCategory

from . import fields


class TournamentSerializer(serializers.ModelSerializer):

    url = serializers.HyperlinkedIdentityField(
        view_name='api-tournament-detail',
        lookup_field='slug', lookup_url_kwarg='tournament_slug')

    current_rounds = fields.TournamentHyperlinkedRelatedField(
        view_name='api-round-detail', read_only=True, many=True,
        lookup_field='seq', lookup_url_kwarg='round_seq',
    )

    class TournamentLinksSerializer(serializers.Serializer):
        rounds = serializers.HyperlinkedIdentityField(
            view_name='api-round-list',
            lookup_field='slug', lookup_url_kwarg='tournament_slug')
        break_categories = serializers.HyperlinkedIdentityField(
            view_name='api-breakcategory-list',
            lookup_field='slug', lookup_url_kwarg='tournament_slug')
        speaker_categories = serializers.HyperlinkedIdentityField(
            view_name='api-speakercategory-list',
            lookup_field='slug', lookup_url_kwarg='tournament_slug')
        institutions = serializers.HyperlinkedIdentityField(
            view_name='api-institution-list',
            lookup_field='slug', lookup_url_kwarg='tournament_slug')
        teams = serializers.HyperlinkedIdentityField(
            view_name='api-team-list',
            lookup_field='slug', lookup_url_kwarg='tournament_slug')
        adjudicators = serializers.HyperlinkedIdentityField(
            view_name='api-adjudicator-list',
            lookup_field='slug', lookup_url_kwarg='tournament_slug')
        speakers = serializers.HyperlinkedIdentityField(
            view_name='api-speaker-list',
            lookup_field='slug', lookup_url_kwarg='tournament_slug')
        venues = serializers.HyperlinkedIdentityField(
            view_name='api-venue-list',
            lookup_field='slug', lookup_url_kwarg='tournament_slug')
        venue_categories = serializers.HyperlinkedIdentityField(
            view_name='api-venuecategory-list',
            lookup_field='slug', lookup_url_kwarg='tournament_slug')
        motions = serializers.HyperlinkedIdentityField(
            view_name='api-motion-list',
            lookup_field='slug', lookup_url_kwarg='tournament_slug')
        feedback = serializers.HyperlinkedIdentityField(
            view_name='api-feedback-list',
            lookup_field='slug', lookup_url_kwarg='tournament_slug')
        feedback_questions = serializers.HyperlinkedIdentityField(
            view_name='api-feedbackquestion-list',
            lookup_field='slug', lookup_url_kwarg='tournament_slug')
        preferences = serializers.HyperlinkedIdentityField(
            view_name='tournamentpreferencemodel-list',
            lookup_field='slug', lookup_url_kwarg='tournament_slug')

    _links = TournamentLinksSerializer(source='*', read_only=True)

    class Meta:
        model = Tournament
        fields = '__all__'


class RoundSerializer(serializers.ModelSerializer):
    class RoundMotionsSerializer(serializers.ModelSerializer):
        url = fields.MotionHyperlinkedIdentityField(view_name='api-motion-detail')

        class Meta:
            model = Motion
            exclude = ('round',)

    class RoundLinksSerializer(serializers.Serializer):
        pairing = fields.TournamentHyperlinkedIdentityField(
            view_name='api-pairing-list',
            lookup_field='seq', lookup_url_kwarg='round_seq')

    url = fields.TournamentHyperlinkedIdentityField(
        view_name='api-round-detail',
        lookup_field='seq', lookup_url_kwarg='round_seq')
    break_category = fields.TournamentHyperlinkedRelatedField(
        view_name='api-breakcategory-detail',
        queryset=BreakCategory.objects.all(),
        allow_null=True, required=False)
    motions = RoundMotionsSerializer(many=True, source='motion_set')

    _links = RoundLinksSerializer(source='*', read_only=True)

    def __init__(self, *args, **kwargs):
        super().__init__(*args, **kwargs)
        if not kwargs['context']['request'].user.is_staff:
            self.fields.pop('feedback_weight')

            # Can't show in a ListSerializer
            if isinstance(self.instance, QuerySet) or not self.instance.motions_released:
                self.fields.pop('motions')

    class Meta:
        model = Round
        exclude = ('tournament',)

    def validate(self, data):
        if (data.get('break_category') is None) == (data.get('stage', Round.STAGE_ELIMINATION) == Round.STAGE_ELIMINATION):
            # break category is None _XNOR_ stage is elimination
            raise serializers.ValidationError("Rounds are elimination iff they have a break category.")
        return super().validate(data)

    def create(self, validated_data):
        motions_data = validated_data.pop('motion_set')
        round = super().create(validated_data)

        if len(motions_data) > 0:
            motions = self.RoundMotionsSerializer(many=True, context=self.context)
            motions._validated_data = motions_data  # Data was already validated
            motions.save(round=round)

        return round

    def update(self, instance, validated_data):
        motions_data = validated_data.pop('motion_set')
        for motion in motions_data:
            try:
                Motion.objects.update_or_create(round=instance, seq=motion.get('seq'), defaults={
                    'text': motion.get('text'),
                    'reference': motion.get('reference'),
                    'info_slide': motion.get('info_slide'),
                })
            except (IntegrityError, TypeError) as e:
                raise serializers.ValidationError(e)
        return super().update(instance, validated_data)


class MotionSerializer(serializers.ModelSerializer):
    class RoundsSerializer(serializers.ModelSerializer):
        round = fields.TournamentHyperlinkedRelatedField(view_name='api-round-detail',
            lookup_field='seq', lookup_url_kwarg='round_seq',
            queryset=Round.objects.all())

        class Meta:
            model = Motion
            fields = ('round', 'seq')

    url = fields.MotionHyperlinkedIdentityField(view_name='api-motion-detail')
    rounds = RoundsSerializer(many=True, source='as_iterable')

    class Meta:
        model = Motion
        exclude = ('round', 'seq')

    def validate(self, data):
        """While the fields for the rounds is within a nested serializer,
        as there isn't already a many-to-many relationship, there will
        always only be one value. This method modifies validated_data in
        place to directly have the fields from the nested serializer."""
        rounds = data.pop('as_iterable')
        data['round'] = rounds[0].get('round')
        data['seq'] = rounds[0].get('seq')
        return data


class BreakCategorySerializer(serializers.ModelSerializer):

    class BreakCategoryLinksSerializer(serializers.Serializer):
        eligibility = fields.TournamentHyperlinkedIdentityField(
            view_name='api-breakcategory-eligibility')

    url = fields.TournamentHyperlinkedIdentityField(
        view_name='api-breakcategory-detail')

    _links = BreakCategoryLinksSerializer(source='*', read_only=True)

    class Meta:
        model = BreakCategory
        fields = ('name', 'slug', 'seq', 'break_size', 'is_general', 'priority',
                  'limit', 'rule', 'url', '_links')


class SpeakerCategorySerializer(serializers.ModelSerializer):

    class SpeakerCategoryLinksSerializer(serializers.Serializer):
        eligibility = fields.TournamentHyperlinkedIdentityField(
            view_name='api-speakercategory-eligibility', lookup_field='pk')

    url = fields.TournamentHyperlinkedIdentityField(
        view_name='api-speakercategory-detail', lookup_field='pk')
    _links = SpeakerCategoryLinksSerializer(source='*', read_only=True)

    class Meta:
        model = SpeakerCategory
        fields = ('name', 'slug', 'seq', 'limit', 'public', 'url', '_links')


class BaseEligibilitySerializer(serializers.ModelSerializer):

    class Meta:
        read_only_fields = ('slug',)

    def update(self, instance, validated_data):
        participants = validated_data.get(self.Meta.participants_field, [])

        if self.partial:
            # Add teams to category, don't remove any
            getattr(self.instance, self.Meta.participants_field).add(*participants)
        else:
            getattr(self.instance, self.Meta.participants_field).set(participants)
        return self.instance


class BreakEligibilitySerializer(BaseEligibilitySerializer):

    team_set = fields.TournamentHyperlinkedRelatedField(
        many=True,
        queryset=Team.objects.all(),
        view_name='api-team-detail',
    )

    class Meta(BaseEligibilitySerializer.Meta):
        model = BreakCategory
        participants_field = 'team_set'
        fields = ('slug', participants_field)


class SpeakerEligibilitySerializer(BaseEligibilitySerializer):

    speaker_set = fields.TournamentHyperlinkedRelatedField(
        many=True,
        queryset=Speaker.objects.all(),
        view_name='api-speaker-detail',
        tournament_field='team__tournament',
    )

    class Meta(BaseEligibilitySerializer.Meta):
        model = SpeakerCategory
        participants_field = 'speaker_set'
        fields = ('slug', participants_field)


class SpeakerSerializer(serializers.ModelSerializer):

    class LinksSerializer(serializers.Serializer):
        checkin = fields.TournamentHyperlinkedIdentityField(tournament_field='team__tournament', view_name='api-speaker-checkin')

<<<<<<< HEAD
    url = TournamentHyperlinkedIdentityField(tournament_field='team__tournament', view_name='api-speaker-detail')
    team = TournamentHyperlinkedRelatedField(view_name='api-team-detail', queryset=Team.objects.all())
    categories = TournamentHyperlinkedRelatedField(
=======
    url = fields.TournamentHyperlinkedIdentityField(tournament_field='team__tournament', view_name='api-speaker-detail')
    categories = fields.TournamentHyperlinkedRelatedField(
>>>>>>> da8f3e9f
        many=True,
        view_name='api-speakercategory-detail',
        queryset=SpeakerCategory.objects.all(),
    )
    _links = LinksSerializer(source='*', read_only=True)

    def __init__(self, *args, **kwargs):
        super().__init__(*args, **kwargs)
        if not kwargs['context']['request'].user.is_staff:
            self.fields.pop('gender')
            self.fields.pop('email')
            self.fields.pop('phone')
            self.fields.pop('pronoun')
            self.fields.pop('anonymous')
            self.fields.pop('url_key')

    class Meta:
        model = Speaker
        fields = ('url', 'id', 'name', 'gender', 'email', 'phone', 'anonymous', 'pronoun',
                  'categories', 'url_key', '_links', 'team')

    def create(self, validated_data):
        url_key = validated_data.pop('url_key', None)
        if url_key is not None and len(url_key) != 0:  # Let an empty string be null for the uniqueness constraint
            validated_data['url_key'] = url_key

        speaker = super().create(validated_data)

        if url_key is None:
            populate_url_keys([speaker])

        return speaker


class AdjudicatorSerializer(serializers.ModelSerializer):

    class LinksSerializer(serializers.Serializer):
        checkin = fields.TournamentHyperlinkedIdentityField(view_name='api-adjudicator-checkin')

    url = fields.TournamentHyperlinkedIdentityField(view_name='api-adjudicator-detail')
    institution = serializers.HyperlinkedRelatedField(
        allow_null=True,
        view_name='api-global-institution-detail',
        queryset=Institution.objects.all(),
    )

    institution_conflicts = serializers.HyperlinkedRelatedField(
        many=True,
        view_name='api-global-institution-detail',
        queryset=Institution.objects.all(),
    )
    team_conflicts = fields.TournamentHyperlinkedRelatedField(
        many=True,
        view_name='api-team-detail',
        queryset=Team.objects.all(),
    )
    adjudicator_conflicts = fields.TournamentHyperlinkedRelatedField(
        many=True,
        view_name='api-adjudicator-detail',
        queryset=Adjudicator.objects.all(),
    )
    _links = LinksSerializer(source='*', read_only=True)

    def __init__(self, *args, **kwargs):
        super().__init__(*args, **kwargs)

        # Remove private fields in the public endpoint if needed
        if not kwargs['context']['request'].user.is_staff:
            self.fields.pop('institution_conflicts')
            self.fields.pop('team_conflicts')
            self.fields.pop('adjudicator_conflicts')

            t = kwargs['context']['tournament']
            if not t.pref('show_adjudicator_institutions'):
                self.fields.pop('institution')

            self.fields.pop('base_score')
            self.fields.pop('trainee')
            self.fields.pop('gender')
            self.fields.pop('email')
            self.fields.pop('phone')
            self.fields.pop('pronoun')
            self.fields.pop('anonymous')
            self.fields.pop('url_key')

    class Meta:
        model = Adjudicator
        fields = ('url', 'id', 'name', 'gender', 'email', 'phone', 'anonymous', 'pronoun',
                  'institution', 'base_score', 'trainee', 'independent', 'adj_core',
                  'institution_conflicts', 'team_conflicts', 'adjudicator_conflicts', 'url_key', '_links')

    def create(self, validated_data):
        url_key = validated_data.pop('url_key', None)
        if url_key is not None and len(url_key) != 0:  # Let an empty string be null for the uniqueness constraint
            validated_data['url_key'] = url_key

        adj = super().create(validated_data)

        if url_key is None:  # If explicitly null (and not just an empty string)
            populate_url_keys([adj])

        if adj.institution is not None:
            adj.adjudicatorinstitutionconflict_set.get_or_create(institution=adj.institution)

        return adj


class TeamSerializer(serializers.ModelSerializer):
<<<<<<< HEAD
    class TeamSpeakerSerializer(SpeakerSerializer):
        class Meta(SpeakerSerializer.Meta):
            fields = ('url', 'id', 'name', 'gender', 'email', 'phone', 'anonymous', 'pronoun',
                      'categories', 'url_key', '_links')

    url = TournamentHyperlinkedIdentityField(view_name='api-team-detail')
=======
    url = fields.TournamentHyperlinkedIdentityField(view_name='api-team-detail')
>>>>>>> da8f3e9f
    institution = serializers.HyperlinkedRelatedField(
        allow_null=True,
        view_name='api-global-institution-detail',
        queryset=Institution.objects.all(),
    )
    break_categories = fields.TournamentHyperlinkedRelatedField(
        many=True,
        view_name='api-breakcategory-detail',
        queryset=BreakCategory.objects.all(),
    )

    institution_conflicts = serializers.HyperlinkedRelatedField(
        many=True,
        view_name='api-global-institution-detail',
        queryset=Institution.objects.all(),
    )

    class Meta:
        model = Team
        fields = ('url', 'id', 'reference', 'short_reference', 'code_name', 'emoji', 'short_name', 'long_name',
                  'institution', 'speakers', 'use_institution_prefix', 'break_categories',
                  'institution_conflicts')

    def __init__(self, *args, **kwargs):
        self.fields['speakers'] = self.TeamSpeakerSerializer(*args, many=True, required=False, **kwargs)

        super().__init__(*args, **kwargs)

        # Remove private fields in the public endpoint if needed
        if not kwargs['context']['request'].user.is_staff:
            self.fields.pop('institution_conflicts')

            t = kwargs['context']['tournament']
            if t.pref('team_code_names') in ('admin-tooltips-code', 'admin-tooltips-real', 'everywhere'):
                self.fields.pop('institution')
                self.fields.pop('use_institution_prefix')
                self.fields.pop('reference')
                self.fields.pop('short_name')
                self.fields.pop('long_name')
            elif not t.pref('show_team_institutions'):
                self.fields.pop('institution')
                self.fields.pop('use_institution_prefix')
            if not t.pref('public_break_categories'):
                self.fields.pop('break_categories')

    def validate(self, data):
        if data.get('use_institution_prefix', False) and data.get('institution') is None:
            raise serializers.ValidationError("Cannot include institution prefix without institution.")
        return super().validate(data)

    def create(self, validated_data):
        """Four things must be done, excluding saving the Team object:
        1. Create the short_reference based on 'reference',
        2. Create emoji/code name if not stated,
        3. Create the speakers.
        4. Add institution conflict"""

        if len(validated_data['short_reference']) == 0:
            validated_data['short_reference'] = validated_data['reference'][:34]

        speakers_data = validated_data.pop('speakers')
        break_categories = validated_data.pop('break_categories')

        emoji, code_name = pick_unused_emoji()
        if 'emoji' not in validated_data or validated_data.get('emoji') is None:
            validated_data['emoji'] = emoji
        if 'code_name' not in validated_data or validated_data.get('code_name') is None:
            validated_data['code_name'] = code_name

        if validated_data['emoji'] == '':
            validated_data['emoji'] = None  # Must convert to null to avoid uniqueness errors

        team = super().create(validated_data)

        # Add general break categories
        team.break_categories.set(list(BreakCategory.objects.filter(
            tournament=team.tournament, is_general=True,
        ).exclude(pk__in=[bc.pk for bc in break_categories])) + break_categories)

        # The data is passed to the sub-serializer so that it handles categories
        if len(speakers_data) > 0:
            speakers = SpeakerSerializer(many=True, context=self.context)
            speakers._validated_data = speakers_data  # Data was already validated
            speakers.save(team=team)

        if team.institution is not None:
            team.teaminstitutionconflict_set.get_or_create(institution=team.institution)

        return team

    def update(self, instance, validated_data):
        speakers_data = validated_data.pop('speakers')
        if len(speakers_data) > 0:
            speakers = SpeakerSerializer(many=True, context=self.context)
            speakers._validated_data = speakers_data  # Data was already validated
            speakers.save(team=instance)

        return super().update(instance, validated_data)


class InstitutionSerializer(serializers.ModelSerializer):
    url = serializers.HyperlinkedIdentityField(view_name='api-global-institution-detail')
    region = fields.CreatableSlugRelatedField(slug_field='name', queryset=Region.objects.all())

    class Meta:
        model = Institution
        fields = '__all__'


class PerTournamentInstitutionSerializer(InstitutionSerializer):
    teams = fields.TournamentHyperlinkedRelatedField(
        source='team_set',
        many=True,
        view_name='api-team-detail',
    )
    adjudicators = fields.TournamentHyperlinkedRelatedField(
        source='adjudicator_set',
        many=True,
        view_name='api-adjudicator-detail',
    )

    def __init__(self, *args, **kwargs):
        super().__init__(*args, **kwargs)

        if not kwargs['context']['request'].user.is_staff:
            self.fields.pop('teams')
            self.fields.pop('adjudicators')


class VenueSerializer(serializers.ModelSerializer):

    class LinksSerializer(serializers.Serializer):
        checkin = fields.TournamentHyperlinkedIdentityField(view_name='api-venue-checkin')

    url = fields.TournamentHyperlinkedIdentityField(view_name='api-venue-detail')
    categories = fields.TournamentHyperlinkedRelatedField(
        source='venuecategory_set', many=True,
        view_name='api-venuecategory-detail',
        queryset=VenueCategory.objects.all(),
    )
    display_name = serializers.ReadOnlyField()
    external_url = serializers.URLField(source='url')
    _links = LinksSerializer(source='*', read_only=True)

    class Meta:
        model = Venue
        exclude = ('tournament',)


class VenueCategorySerializer(serializers.ModelSerializer):
    url = fields.TournamentHyperlinkedIdentityField(view_name='api-venuecategory-detail')
    venues = fields.TournamentHyperlinkedRelatedField(
        many=True,
        view_name='api-venue-detail',
        queryset=Venue.objects.all(),
    )

    class Meta:
        model = VenueCategory
        exclude = ('tournament',)


class BaseStandingsSerializer(serializers.Serializer):
    rank = serializers.SerializerMethodField()
    tied = serializers.SerializerMethodField()
    metrics = serializers.SerializerMethodField()

    def get_rank(self, obj):
        return obj.rankings['rank'][0]

    def get_tied(self, obj):
        return obj.rankings['rank'][1]

    def get_metrics(self, obj):
        return [{'metric': s, 'value': v} for s, v in obj.metrics.items()]

    def __init__(self, *args, **kwargs):
        super().__init__(*args, **kwargs)


class TeamStandingsSerializer(BaseStandingsSerializer):
    team = fields.TournamentHyperlinkedRelatedField(view_name='api-team-detail', queryset=Team.objects.all())


class SpeakerStandingsSerializer(BaseStandingsSerializer):
    speaker = fields.AnonymisingHyperlinkedTournamentRelatedField(view_name='api-speaker-detail', anonymous_source='anonymous')


class RoundPairingSerializer(serializers.ModelSerializer):
    class DebateTeamSerializer(serializers.ModelSerializer):
        team = fields.TournamentHyperlinkedRelatedField(view_name='api-team-detail', queryset=Team.objects.all())

        class Meta:
            model = DebateTeam
            fields = ('team', 'side')

    class DebateAdjudicatorSerializer(serializers.Serializer):
        adjudicators = Adjudicator.objects.all()
        chair = fields.TournamentHyperlinkedRelatedField(view_name='api-adjudicator-detail', queryset=adjudicators)
        panellists = fields.TournamentHyperlinkedRelatedField(many=True, view_name='api-adjudicator-detail', queryset=adjudicators)
        trainees = fields.TournamentHyperlinkedRelatedField(many=True, view_name='api-adjudicator-detail', queryset=adjudicators)

        def save(self, **kwargs):
            aa = kwargs['debate'].adjudicators
            aa.chair = self.validated_data.get('chair')
            aa.panellists = self.validated_data.get('panellists')
            aa.trainees = self.validated_data.get('trainees')
            aa.save()
            return aa

    url = fields.RoundHyperlinkedIdentityField(view_name='api-pairing-detail')
    venue = fields.TournamentHyperlinkedRelatedField(view_name='api-venue-detail', queryset=Venue.objects.all())
    teams = DebateTeamSerializer(many=True, source='debateteam_set')
    adjudicators = DebateAdjudicatorSerializer()

    def __init__(self, *args, **kwargs):
        super().__init__(*args, **kwargs)
        if not kwargs['context']['request'].user.is_staff:
            self.fields.pop('bracket')
            self.fields.pop('room_rank')
            self.fields.pop('importance')
            self.fields.pop('result_status')

    class Meta:
        model = Debate
        exclude = ('round', 'flags')

    def create(self, validated_data):
        teams_data = validated_data.pop('debateteam_set')
        adjs_data = validated_data.pop('adjudicators')

        validated_data['round'] = self.context['round']
        debate = super().create(validated_data)

        teams = self.DebateTeamSerializer(many=True)
        teams._validated_data = teams_data  # Data was already validated
        teams.save(debate=debate)

        adjudicators = self.DebateAdjudicatorSerializer()
        adjudicators._validated_data = adjs_data
        adjudicators.save(debate=debate)

        return debate

    def update(self, instance, validated_data):
        for team in validated_data.pop('debateteam_set'):
            try:
                DebateTeam.objects.update_or_create(debate=instance, side=team.get('side'), defaults={
                    'team': team.get('team'),
                })
            except (IntegrityError, TypeError) as e:
                raise serializers.ValidationError(e)

        adjudicators = self.DebateAdjudicatorSerializer()
        adjudicators._validated_data = validated_data.pop('adjudicators')
        adjudicators.save(debate=instance)

        return super().update(instance, validated_data)


class FeedbackQuestionSerializer(serializers.ModelSerializer):
<<<<<<< HEAD
    url = TournamentHyperlinkedIdentityField(view_name='api-feedbackquestion-detail')
=======

    class ChoicesField(serializers.Field):

        def to_representation(self, value):
            return value.split(AdjudicatorFeedbackQuestion.CHOICE_SEPARATOR)

        def to_internal_value(self, data):
            return AdjudicatorFeedbackQuestion.CHOICE_SEPARATOR.join(data)

    url = fields.TournamentHyperlinkedIdentityField(view_name='api-feedbackquestion-detail')
    choices = ChoicesField()
>>>>>>> da8f3e9f

    class Meta:
        model = AdjudicatorFeedbackQuestion
        exclude = ('tournament',)


class FeedbackSerializer(TabroomSubmissionFieldsMixin, serializers.ModelSerializer):

    class SourceField(fields.TournamentHyperlinkedRelatedField):
        """Taken from REST_Framework: rest_framework.relations.HyperlinkedRelatedField

        This subclass adapts the framework in order to have a hyperlinked field which
        is dynamic on the model of object given or taken; merging into one field, as
        well as using an attribute from it, which would not be possible for fear of
        nulls."""

        view_name = ''  # View and model/queryset is dynamic on the object

        def get_queryset(self):
            return self.model.objects.all()

        def get_attribute(self, obj):
            return obj

        def to_representation(self, value):
            format = self.context.get('format', None)
            if format and self.format and self.format != format:
                format = self.format

            # Return the hyperlink, or error if incorrectly configured.
            if value.source_adjudicator is not None:
                url = self.get_url(value.source_adjudicator.adjudicator, 'api-adjudicator-detail', self.context['request'], format)
            elif value.source_team is not None:
                url = self.get_url(value.source_team.team, 'api-team-detail', self.context['request'], format)

            if url is None:
                return None

            return Hyperlink(url, value)

        def to_internal_value(self, data):
            self.source_attrs = ['source']  # Must set

            # Was the value already entered?
            if isinstance(data, Adjudicator) or isinstance(data, Team):
                return data

            try:
                http_prefix = data.startswith(('http:', 'https:'))
            except AttributeError:
                self.fail('incorrect_type', data_type=type(data).__name__)

            if http_prefix:
                # If needed convert absolute URLs to relative path
                data = parse.urlparse(data).path
                prefix = get_script_prefix()
                if data.startswith(prefix):
                    data = '/' + data[len(prefix):]

            data = uri_to_iri(data)
            try:
                match = resolve(data)
            except Resolver404:
                self.fail('no_match')

            self.model = {
                'api-adjudicator-detail': Adjudicator,
                'api-team-detail': Team,
            }[match.view_name]

            try:
                return self.get_object(match.view_name, match.args, match.kwargs)
            except self.model.DoesNotExist:
                self.fail('does_not_exist')

    class DebateHyperlinkedRelatedField(fields.RoundHyperlinkedRelatedField):
        def lookup_kwargs(self):
            return {self.tournament_field: self.context['tournament']}

    class FeedbackAnswerSerializer(serializers.Serializer):
        question = fields.TournamentHyperlinkedRelatedField(
            view_name='api-feedbackquestion-detail',
            queryset=AdjudicatorFeedbackQuestion.objects.all(),
        )
        answer = serializers.CharField()

        def validate(self, data):
            # Convert answer to correct type
            model = AdjudicatorFeedbackQuestion.ANSWER_TYPE_CLASSES[data['question'].answer_type]
            data['answer'] = model.ANSWER_TYPE(data['answer'])
            return super().validate(data)

    url = fields.AdjudicatorFeedbackIdentityField(view_name='api-feedback-detail')
    adjudicator = fields.TournamentHyperlinkedRelatedField(view_name='api-adjudicator-detail', queryset=Adjudicator.objects.all())
    source = SourceField(source='*')
    debate = DebateHyperlinkedRelatedField(view_name='api-pairing-detail', queryset=Debate.objects.all())
    answers = FeedbackAnswerSerializer(many=True, source='get_answers', required=False)

    class Meta:
        model = AdjudicatorFeedback
        exclude = ('source_adjudicator', 'source_team')
        read_only_fields = ('timestamp', 'version', 'submitter_type', 'submitter', 'confirmer', 'confirm_timestamp', 'ip_address')

    def validate(self, data):
        source = data.pop('source')
        debate = data.pop('debate')

        # Test answers for correct source
        source_type = 'from_team' if isinstance(source, Team) else 'from_adj'
        for answer in data.get('get_answers'):
            if not getattr(answer['question'], source_type, False):
                raise serializers.ValidationError("Question is not permitted from source.")

        # Test participants in debate
        if not data['adjudicator'].debateadjudicator_set.filter(debate=debate).exists():
            raise serializers.ValidationError("Target is not in debate")

        # Also move the source field into participant_specific fields
        if isinstance(source, Team):
            try:
                data['source_team'] = source.debateteam_set.get(debate=debate)
            except DebateTeam.DoesNotExist:
                raise serializers.ValidationError("Source is not in debate")
        elif isinstance(source, Adjudicator):
            try:
                data['source_adjudicator'] = source.debateadjudicator_set.get(debate=debate)
            except DebateAdjudicator.DoesNotExist:
                raise serializers.ValidationError("Source is not in debate")

        return super().validate(data)

    def get_request(self):
        return self.context['request']

    def create(self, validated_data):
        answers = validated_data.pop('get_answers')

        validated_data.update(self.get_submitter_fields())
        if validated_data.get('confirmed', False):
            validated_data['confirmer'] = self.context['request'].user
            validated_data['confirm_timestamp'] = timezone.now()

        feedback = super().create(validated_data)

        # Create answers
        for answer in answers:
            question = answer['question']
            model = AdjudicatorFeedbackQuestion.ANSWER_TYPE_CLASSES[question.answer_type]
            obj = model(question=question, feedback=feedback, answer=answer['answer'])
            try:
                obj.save()
            except TypeError as e:
                raise serializers.ValidationError(e)

        return feedback

    def update(self, instance, validated_data):
        if validated_data.get('confirmed', False) and not instance.confirmed:
            validated_data['confirmer'] = self.context['request'].user
            validated_data['confirm_timestamp'] = timezone.now()

        instance.confirmed = validated_data['confirmed']
        instance.ignored = validated_data['ignored']
        return super().update(instance, validated_data)<|MERGE_RESOLUTION|>--- conflicted
+++ resolved
@@ -260,14 +260,9 @@
     class LinksSerializer(serializers.Serializer):
         checkin = fields.TournamentHyperlinkedIdentityField(tournament_field='team__tournament', view_name='api-speaker-checkin')
 
-<<<<<<< HEAD
-    url = TournamentHyperlinkedIdentityField(tournament_field='team__tournament', view_name='api-speaker-detail')
-    team = TournamentHyperlinkedRelatedField(view_name='api-team-detail', queryset=Team.objects.all())
-    categories = TournamentHyperlinkedRelatedField(
-=======
     url = fields.TournamentHyperlinkedIdentityField(tournament_field='team__tournament', view_name='api-speaker-detail')
+    team = fields.TournamentHyperlinkedRelatedField(view_name='api-team-detail', queryset=Team.objects.all())
     categories = fields.TournamentHyperlinkedRelatedField(
->>>>>>> da8f3e9f
         many=True,
         view_name='api-speakercategory-detail',
         queryset=SpeakerCategory.objects.all(),
@@ -376,16 +371,12 @@
 
 
 class TeamSerializer(serializers.ModelSerializer):
-<<<<<<< HEAD
     class TeamSpeakerSerializer(SpeakerSerializer):
         class Meta(SpeakerSerializer.Meta):
             fields = ('url', 'id', 'name', 'gender', 'email', 'phone', 'anonymous', 'pronoun',
                       'categories', 'url_key', '_links')
 
-    url = TournamentHyperlinkedIdentityField(view_name='api-team-detail')
-=======
     url = fields.TournamentHyperlinkedIdentityField(view_name='api-team-detail')
->>>>>>> da8f3e9f
     institution = serializers.HyperlinkedRelatedField(
         allow_null=True,
         view_name='api-global-institution-detail',
@@ -647,21 +638,7 @@
 
 
 class FeedbackQuestionSerializer(serializers.ModelSerializer):
-<<<<<<< HEAD
-    url = TournamentHyperlinkedIdentityField(view_name='api-feedbackquestion-detail')
-=======
-
-    class ChoicesField(serializers.Field):
-
-        def to_representation(self, value):
-            return value.split(AdjudicatorFeedbackQuestion.CHOICE_SEPARATOR)
-
-        def to_internal_value(self, data):
-            return AdjudicatorFeedbackQuestion.CHOICE_SEPARATOR.join(data)
-
     url = fields.TournamentHyperlinkedIdentityField(view_name='api-feedbackquestion-detail')
-    choices = ChoicesField()
->>>>>>> da8f3e9f
 
     class Meta:
         model = AdjudicatorFeedbackQuestion
