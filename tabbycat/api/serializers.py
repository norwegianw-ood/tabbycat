from collections import OrderedDict
from collections.abc import Mapping
from datetime import date, datetime, time
from functools import partial, partialmethod

from django.contrib.auth import get_user_model
from django.contrib.contenttypes.models import ContentType
from django.core.exceptions import ValidationError as DjangoValidationError
from django.db import IntegrityError
from django.db.models import Q, QuerySet
from django.utils import timezone
from drf_spectacular.utils import extend_schema_field
from rest_framework import serializers
from rest_framework.exceptions import PermissionDenied
from rest_framework.fields import get_error_detail, SkipField
from rest_framework.settings import api_settings

from adjallocation.models import DebateAdjudicator, PreformedPanel
from adjfeedback.models import AdjudicatorBaseScoreHistory, AdjudicatorFeedback, AdjudicatorFeedbackQuestion
from breakqual.models import BreakCategory, BreakingTeam
from draw.manager import DrawManager
from draw.models import Debate, DebateTeam
from motions.models import DebateTeamMotionPreference, Motion, RoundMotion
from options.preferences import (BPAssignmentMethod, BPPositionCost, BPPullupDistribution, DrawAvoidConflicts,
    DrawOddBracket, DrawPairingMethod, DrawPullupRestriction, DrawSideAllocations)
from participants.emoji import pick_unused_emoji
from participants.models import Adjudicator, Institution, Person, Region, Speaker, SpeakerCategory, Team
from participants.utils import populate_code_names
from privateurls.utils import populate_url_keys
from registration.models import Answer, Question
from results.models import BallotSubmission, ScoreCriterion, SpeakerScore, Submission, TeamScore
from results.result import DebateResult, ResultError
from standings.speakers import SpeakerStandingsGenerator
from standings.teams import TeamStandingsGenerator
from tournaments.models import Round, Tournament
from users.models import Group
from users.permissions import has_permission, Permission
from utils.misc import get_ip_address
from venues.models import Venue, VenueCategory, VenueConstraint

from . import fields
from .utils import is_staff


def _validate_field(self, field, value):
    if value is None:
        return None
    qs = self.Meta.model.objects.filter(
        tournament=self.context['tournament'], **{field: value}).exclude(id=getattr(self.instance, 'id', None))
    if qs.exists():
        raise serializers.ValidationError("Object with same value exists in the tournament")
    return value


def save_related(serializer, data, context, save_fields):
    s = serializer(many=isinstance(data, list), context=context)
    s._validated_data = data
    s._errors = []
    s.save(**save_fields)


def create_barcode(instance, barcode):
    checkin_model = type(instance).checkin_identifier.related.related_model
    checkin_model.objects.create(barcode=barcode, **{checkin_model.instance_attr: instance})


def handle_update_barcode(instance, validated_data):
    if barcode := validated_data.pop('checkin_identifier', {}).get('barcode', None):
        if ci := getattr(instance, 'checkin_identifier', None):
            ci.barcode = barcode
            ci.save()
        else:
            create_barcode(instance, barcode)


class RootSerializer(serializers.Serializer):
    class RootLinksSerializer(serializers.Serializer):
        v1 = serializers.HyperlinkedIdentityField(view_name='api-v1-root')

    _links = RootLinksSerializer(source='*', read_only=True)
    timezone = serializers.CharField(allow_blank=False, read_only=True)
    version = serializers.CharField()
    version_name = serializers.CharField()


class V1RootSerializer(serializers.Serializer):
    class V1LinksSerializer(serializers.Serializer):
        tournaments = serializers.HyperlinkedIdentityField(view_name='api-tournament-list')
        institutions = serializers.HyperlinkedIdentityField(view_name='api-global-institution-list')
        users = serializers.HyperlinkedIdentityField(view_name='api-user-list')

    _links = V1LinksSerializer(source='*', read_only=True)


class CheckinSerializer(serializers.Serializer):
    object = serializers.HyperlinkedIdentityField(view_name='api-root')
    barcode = serializers.CharField()
    checked = serializers.BooleanField()
    timestamp = serializers.DateTimeField()


class AvailabilitiesSerializer(serializers.ListSerializer):
    child = fields.ParticipantAvailabilityForeignKeyField(view_name='api-availability-list')


class VenueConstraintSerializer(serializers.ModelSerializer):
    category = fields.TournamentHyperlinkedRelatedField(view_name='api-venuecategory-detail', queryset=VenueCategory.objects.all())

    class Meta:
        model = VenueConstraint
        fields = ('category', 'priority')


class TournamentSerializer(serializers.ModelSerializer):

    url = serializers.HyperlinkedIdentityField(
        view_name='api-tournament-detail',
        lookup_field='slug', lookup_url_kwarg='tournament_slug')

    current_rounds = fields.TournamentHyperlinkedRelatedField(
        view_name='api-round-detail', read_only=True, many=True,
        lookup_field='seq', lookup_url_kwarg='round_seq',
    )

    class TournamentLinksSerializer(serializers.Serializer):
        rounds = serializers.HyperlinkedIdentityField(
            view_name='api-round-list',
            lookup_field='slug', lookup_url_kwarg='tournament_slug')
        break_categories = serializers.HyperlinkedIdentityField(
            view_name='api-breakcategory-list',
            lookup_field='slug', lookup_url_kwarg='tournament_slug')
        speaker_categories = serializers.HyperlinkedIdentityField(
            view_name='api-speakercategory-list',
            lookup_field='slug', lookup_url_kwarg='tournament_slug')
        institutions = serializers.HyperlinkedIdentityField(
            view_name='api-institution-list',
            lookup_field='slug', lookup_url_kwarg='tournament_slug')
        teams = serializers.HyperlinkedIdentityField(
            view_name='api-team-list',
            lookup_field='slug', lookup_url_kwarg='tournament_slug')
        adjudicators = serializers.HyperlinkedIdentityField(
            view_name='api-adjudicator-list',
            lookup_field='slug', lookup_url_kwarg='tournament_slug')
        speakers = serializers.HyperlinkedIdentityField(
            view_name='api-speaker-list',
            lookup_field='slug', lookup_url_kwarg='tournament_slug')
        venues = serializers.HyperlinkedIdentityField(
            view_name='api-venue-list',
            lookup_field='slug', lookup_url_kwarg='tournament_slug')
        venue_categories = serializers.HyperlinkedIdentityField(
            view_name='api-venuecategory-list',
            lookup_field='slug', lookup_url_kwarg='tournament_slug')
        motions = serializers.HyperlinkedIdentityField(
            view_name='api-motion-list',
            lookup_field='slug', lookup_url_kwarg='tournament_slug')
        feedback = serializers.HyperlinkedIdentityField(
            view_name='api-feedback-list',
            lookup_field='slug', lookup_url_kwarg='tournament_slug')
        feedback_questions = serializers.HyperlinkedIdentityField(
            view_name='api-feedbackquestion-list',
            lookup_field='slug', lookup_url_kwarg='tournament_slug')
        preferences = serializers.HyperlinkedIdentityField(
            view_name='tournamentpreferencemodel-list',
            lookup_field='slug', lookup_url_kwarg='tournament_slug')

    _links = TournamentLinksSerializer(source='*', read_only=True)

    class Meta:
        model = Tournament
        fields = '__all__'


class RoundSerializer(serializers.ModelSerializer):
    class RoundMotionSerializer(serializers.ModelSerializer):
        id = serializers.IntegerField(source='motion.pk', read_only=True)
        url = fields.TournamentHyperlinkedRelatedField(required=False,
            view_name='api-motion-detail', queryset=Motion.objects.all(), source='motion')
        text = serializers.CharField(source='motion.text', max_length=500, required=False)
        reference = serializers.CharField(source='motion.reference', max_length=100, required=False)
        info_slide = serializers.CharField(source='motion.info_slide', required=False)
        info_slide_plain = serializers.CharField(source='motion.info_slide_plain', read_only=True)
        seq = serializers.IntegerField(read_only=True)

        class Meta:
            model = RoundMotion
            exclude = ('round', 'motion')

        def create(self, validated_data):
            motion_data = validated_data.pop('motion')
            if isinstance(motion_data, Motion):  # If passed in a URL - Becomes an object
                validated_data['motion'] = motion_data
            else:
                validated_data['motion'] = Motion(
                    text=motion_data['text'],
                    reference=motion_data['reference'],
                    info_slide=motion_data.get('info_slide', ''),
                    tournament=self.context['tournament'],
                )
                validated_data['motion'].save()

            return super().create(validated_data)

    class RoundLinksSerializer(serializers.Serializer):
        pairing = fields.TournamentHyperlinkedIdentityField(
            view_name='api-pairing-list',
            lookup_field='seq', lookup_url_kwarg='round_seq')
        availabilities = fields.TournamentHyperlinkedIdentityField(view_name='api-availability-list', lookup_field='seq', lookup_url_kwarg='round_seq')
        preformed_panels = fields.TournamentHyperlinkedIdentityField(view_name='api-preformedpanel-list', lookup_field='seq', lookup_url_kwarg='round_seq')

    class TimeOrDateTimeField(serializers.DateTimeField):
        def to_internal_value(self, value):
            try:
                value = time.fromisoformat(value)
            except ValueError:
                return super().to_internal_value(value)

            value = datetime.combine(date.today(), value)
            return super().to_internal_value(value)

    url = fields.TournamentHyperlinkedIdentityField(
        view_name='api-round-detail',
        lookup_field='seq', lookup_url_kwarg='round_seq')
    break_category = fields.TournamentHyperlinkedRelatedField(
        view_name='api-breakcategory-detail',
        queryset=BreakCategory.objects.all(),
        allow_null=True, required=False)
    motions = RoundMotionSerializer(many=True, source='roundmotion_set', required=False)
    starts_at = TimeOrDateTimeField(required=False, allow_null=True)

    _links = RoundLinksSerializer(source='*', read_only=True)

    def __init__(self, *args, **kwargs):
        super().__init__(*args, **kwargs)
        if not is_staff(kwargs.get('context')):
            with_permission = partial(has_permission, user=kwargs['context']['request'].user, tournament=kwargs['context']['tournament'])
            if not with_permission(permission=Permission.VIEW_FEEDBACK_OVERVIEW):
                self.fields.pop('feedback_weight')

            # Can't show in a ListSerializer
            if not with_permission(permission=Permission.VIEW_MOTION) and (isinstance(self.instance, QuerySet) or not self.instance.motions_released):
                self.fields.pop('motions')

    class Meta:
        model = Round
        exclude = ('tournament',)

    validate_seq = partialmethod(_validate_field, 'seq')

    def validate(self, data):
        bc = data.get('break_category', getattr(self.instance, 'break_category', None))
        stage = data.get('stage', getattr(self.instance, 'stage', Round.Stage.PRELIMINARY))
        if (bc is None) == (stage == Round.Stage.ELIMINATION):
            # break category is None _XNOR_ stage is elimination
            raise serializers.ValidationError("Rounds are elimination iff they have a break category.")
        return super().validate(data)

    def create(self, validated_data):
        motions_data = validated_data.pop('roundmotion_set', [])
        if len(motions_data) > 0 and not has_permission(self.context['request'].user, Permission.EDIT_MOTION, self.context['tournament']):
            raise serializers.PermissionDenied('Editing motions disallowed')

        round = super().create(validated_data)

        for i, motion in enumerate(motions_data, start=1):
            save_related(self.RoundMotionSerializer, motion, self.context, {'round': round, 'seq': i})

        return round

    def update(self, instance, validated_data):
        motions_data = validated_data.pop('roundmotion_set', [])
        if len(motions_data) > 0 and not has_permission(self.context['request'].user, Permission.EDIT_MOTION, self.context['tournament']):
            raise serializers.PermissionDenied('Editing motions disallowed')
        for i, roundmotion in enumerate(motions_data, start=1):
            roundmotion['seq'] = i

            motion = roundmotion['motion'].get('pk')
            if motion is None:
                motion = Motion(
                    text=roundmotion['motion']['text'],
                    reference=roundmotion['motion']['reference'],
                    info_slide=roundmotion['motion'].get('info_slide', ''),
                    tournament=instance.tournament,
                )
            else:
                motion.text = roundmotion['motion']['text']
                motion.reference = roundmotion['motion']['reference']
                motion.info_slide = roundmotion['motion'].get('info_slide', '')
            motion.save()
            RoundMotion.objects.update_or_create(round=instance, motion=motion, defaults={'seq': roundmotion['seq']})

        for attr, value in validated_data.items():
            setattr(instance, attr, value)

        instance.save()
        return instance

    """Remove once DRF supports the serializer's structure"""
    def set_value(self, dictionary, keys, value):
        """
        Similar to Python's built in `dictionary[key] = value`,
        but takes a list of nested keys instead of a single key.
        set_value({'a': 1}, [], {'b': 2}) -> {'a': 1, 'b': 2}
        set_value({'a': 1}, ['x'], 2) -> {'a': 1, 'x': 2}
        set_value({'a': 1}, ['x', 'y'], 2) -> {'a': 1, 'x': {'y': 2}}
        """
        if not keys:
            dictionary.update(value)
            return
        for key in keys[:-1]:
            if key not in dictionary:
                dictionary[key] = {}
            elif type(dictionary[key]) is not dict:
                dictionary[key] = {'': dictionary[key]}
            dictionary = dictionary[key]

        if keys[-1] in dictionary and type(dictionary[keys[-1]]) is dict:
            dictionary[keys[-1]][''] = value
        else:
            dictionary[keys[-1]] = value

    def to_internal_value(self, data):
        """
        Dict of native values <- Dict of primitive datatypes.

        Copied from DRF while waiting for #8001/#7671 as the format is nested
        differently from the stock "set_value"
        """
        if not isinstance(data, Mapping):
            message = self.error_messages['invalid'].format(datatype=type(data).__name__)
            raise serializers.ValidationError({
                api_settings.NON_FIELD_ERRORS_KEY: [message],
            }, code='invalid')
        ret = OrderedDict()
        errors = OrderedDict()
        fields = self._writable_fields
        for field in fields:
            validate_method = getattr(self, 'validate_' + field.field_name, None)
            primitive_value = field.get_value(data)
            try:
                validated_value = field.run_validation(primitive_value)
                if validate_method is not None:
                    validated_value = validate_method(validated_value)
            except serializers.ValidationError as exc:
                errors[field.field_name] = exc.detail
            except DjangoValidationError as exc:
                errors[field.field_name] = get_error_detail(exc)
            except SkipField:
                pass
            else:
                self.set_value(ret, field.source_attrs, validated_value)

        if errors:
            raise serializers.ValidationError(errors)
        return ret


class MotionSerializer(serializers.ModelSerializer):
    class RoundsSerializer(serializers.ModelSerializer):
        # Should these be filtered if unreleased?
        round = fields.TournamentHyperlinkedRelatedField(view_name='api-round-detail',
            lookup_field='seq', lookup_url_kwarg='round_seq',
            queryset=Round.objects.all())

        class Meta:
            model = RoundMotion
            fields = ('round', 'seq')

    url = fields.TournamentHyperlinkedIdentityField(view_name='api-motion-detail')
    rounds = RoundsSerializer(many=True, source='roundmotion_set')
    info_slide_plain = serializers.CharField(read_only=True)

    class Meta:
        model = Motion
        exclude = ('tournament',)

    def create(self, validated_data):
        rounds_data = validated_data.pop('roundmotion_set')
        motion = super().create(validated_data)

        save_related(self.RoundsSerializer, rounds_data, self.context, {'motion': motion})

        return motion


class BreakCategorySerializer(serializers.ModelSerializer):

    class BreakCategoryLinksSerializer(serializers.Serializer):
        eligibility = fields.TournamentHyperlinkedIdentityField(
            view_name='api-breakcategory-eligibility')
        breaking_teams = fields.TournamentHyperlinkedIdentityField(
            view_name='api-breakcategory-break')

    url = fields.TournamentHyperlinkedIdentityField(
        view_name='api-breakcategory-detail')

    _links = BreakCategoryLinksSerializer(source='*', read_only=True)

    class Meta:
        model = BreakCategory
        exclude = ('tournament', 'breaking_teams')

    validate_slug = partialmethod(_validate_field, 'slug')
    validate_seq = partialmethod(_validate_field, 'seq')


class SpeakerCategorySerializer(serializers.ModelSerializer):

    class SpeakerCategoryLinksSerializer(serializers.Serializer):
        eligibility = fields.TournamentHyperlinkedIdentityField(
            view_name='api-speakercategory-eligibility', lookup_field='pk')

    url = fields.TournamentHyperlinkedIdentityField(
        view_name='api-speakercategory-detail', lookup_field='pk')
    _links = SpeakerCategoryLinksSerializer(source='*', read_only=True)

    class Meta:
        model = SpeakerCategory
        exclude = ('tournament',)

    validate_slug = partialmethod(_validate_field, 'slug')
    validate_seq = partialmethod(_validate_field, 'seq')


class BaseEligibilitySerializer(serializers.ModelSerializer):

    class Meta:
        read_only_fields = ('slug',)

    def update(self, instance, validated_data):
        participants = validated_data.get(self.Meta.participants_field, [])

        if self.partial:
            # Add teams to category, don't remove any
            getattr(self.instance, self.Meta.participants_field).add(*participants)
        else:
            getattr(self.instance, self.Meta.participants_field).set(participants)
        return self.instance


class BreakEligibilitySerializer(BaseEligibilitySerializer):

    team_set = fields.TournamentHyperlinkedRelatedField(
        many=True,
        queryset=Team.objects.all(),
        view_name='api-team-detail',
    )

    class Meta(BaseEligibilitySerializer.Meta):
        model = BreakCategory
        participants_field = 'team_set'
        fields = ('slug', participants_field)


class SpeakerEligibilitySerializer(BaseEligibilitySerializer):

    speaker_set = fields.TournamentHyperlinkedRelatedField(
        many=True,
        queryset=Speaker.objects.all(),
        view_name='api-speaker-detail',
        tournament_field='team__tournament',
    )

    class Meta(BaseEligibilitySerializer.Meta):
        model = SpeakerCategory
        participants_field = 'speaker_set'
        fields = ('slug', participants_field)


class BreakingTeamSerializer(serializers.ModelSerializer):
    team = fields.TournamentHyperlinkedRelatedField(view_name='api-team-detail', queryset=Team.objects.all())

    class Meta:
        model = BreakingTeam
        exclude = ('id', 'break_category')

    def validate_team(self, value):
        qs = BreakingTeam.objects.filter(
            break_category=self.context['break_category'], team=value).exclude(id=getattr(self.instance, 'id', None))
        if qs.exists():
            raise serializers.ValidationError("Object with same value already exists")
        return value


class PartialBreakingTeamSerializer(BreakingTeamSerializer):
    class Meta:
        model = BreakingTeam
        fields = ('team', 'remark')

    def validate_team(self, value):
        try:
            return self.context['break_category'].breakingteam_set.get(team=value)
        except BreakingTeam.DoesNotExist:
            raise serializers.ValidationError('Team is not included in break')

    def save(self, **kwargs):
        bt = self.validated_data['team']
        bt.remark = self.validated_data.get('remark', '')
        bt.save()
        return bt


class SpeakerSerializer(serializers.ModelSerializer):

    class SpeakerLinksSerializer(serializers.Serializer):
        checkin = fields.TournamentHyperlinkedIdentityField(tournament_field='team__tournament', view_name='api-speaker-checkin')

    url = fields.TournamentHyperlinkedIdentityField(tournament_field='team__tournament', view_name='api-speaker-detail')
    name = fields.AnonymisingParticipantNameField()
    team = fields.TournamentHyperlinkedRelatedField(view_name='api-team-detail', queryset=Team.objects.all())
    categories = fields.TournamentHyperlinkedRelatedField(
        many=True,
        view_name='api-speakercategory-detail',
        queryset=SpeakerCategory.objects.all(),
    )
    _links = SpeakerLinksSerializer(source='*', read_only=True)
<<<<<<< HEAD
    barcode = serializers.CharField(source='checkin_identifier.barcode', required=False, allow_null=True)
=======
    barcode = serializers.CharField(source='checkin_identifier.barcode', read_only=True)
    answers = fields.AnswerSerializer(many=True, source='get_answers', required=False)
>>>>>>> f1ecea94

    def __init__(self, *args, **kwargs):
        super().__init__(*args, **kwargs)
        if not is_staff(kwargs.get('context')):
            t = kwargs['context']['tournament']
            with_permission = partial(has_permission, user=kwargs['context']['request'].user, tournament=t)
            if not with_permission(permission=Permission.VIEW_PARTICIPANT_CONTACT):
                self.fields.pop('email')
                self.fields.pop('phone')
            if not with_permission(permission=Permission.VIEW_PARTICIPANT_GENDER):
                self.fields.pop('gender')
                self.fields.pop('pronoun')
            if not with_permission(permission=Permission.VIEW_PRIVATE_URLS):
                self.fields.pop('url_key')
            if not with_permission(permission=Permission.VIEW_CHECKIN):
                self.fields.pop('barcode')

            if not with_permission(permission=Permission.VIEW_CUSTOM_ANSWERS):
                self.fields.pop('answers')

            if not with_permission(permission=Permission.VIEW_PARTICIPANT_DECODED) and t.pref('participant_code_names') == 'everywhere':
                self.fields.pop('name')

    class Meta:
        model = Speaker
        fields = '__all__'

    def validate(self, data):
        allowed_cts = ContentType.objects.filter(Q(app_label='participants', model='speaker') | Q(app_label='participants', model='person'))
        required_questions = self.context['tournament'].question_set.filter(required=True, for_content_type_id__in=allowed_cts)
        answers = data.get('get_answers', [])

        if len(set(required_questions) - set(a['question'] for a in answers)) > 0:
            raise serializers.ValidationError("Answer to required question is missing")

        return super().validate(data)

    def create(self, validated_data):
        barcode = validated_data.pop('checkin_identifier', {}).get('barcode', None)
        url_key = validated_data.pop('url_key', None)
        answers = validated_data.pop('get_answers')

        if url_key is not None and len(url_key) != 0:  # Let an empty string be null for the uniqueness constraint
            validated_data['url_key'] = url_key

        speaker = super().create(validated_data)

        if barcode:
            create_barcode(speaker, barcode)

        if url_key is None:
            populate_url_keys([speaker])

        if validated_data.get('code_name') is None:
            populate_code_names([speaker])

        # Create answers
        for answer in answers:
            question = answer['question']
            obj = Answer(question=question, content_object=speaker, answer=answer['answer'])
            try:
                obj.save()
            except TypeError as e:
                raise serializers.ValidationError(e)

        return speaker

    def update(self, instance, validated_data):
        handle_update_barcode(instance, validated_data)
        return super().update(instance, validated_data)


class AdjudicatorSerializer(serializers.ModelSerializer):

    class AdjudicatorLinksSerializer(serializers.Serializer):
        checkin = fields.TournamentHyperlinkedIdentityField(view_name='api-adjudicator-checkin')

    url = fields.TournamentHyperlinkedIdentityField(view_name='api-adjudicator-detail')
    name = fields.AnonymisingParticipantNameField()
    institution = serializers.HyperlinkedRelatedField(
        allow_null=True,
        view_name='api-global-institution-detail',
        queryset=Institution.objects.all(),
    )

    institution_conflicts = serializers.HyperlinkedRelatedField(
        many=True,
        view_name='api-global-institution-detail',
        queryset=Institution.objects.all(),
    )
    team_conflicts = fields.TournamentHyperlinkedRelatedField(
        many=True,
        view_name='api-team-detail',
        queryset=Team.objects.all(),
    )
    adjudicator_conflicts = fields.TournamentHyperlinkedRelatedField(
        many=True,
        view_name='api-adjudicator-detail',
        queryset=Adjudicator.objects.all(),
    )
    venue_constraints = VenueConstraintSerializer(many=True, required=False)
    _links = AdjudicatorLinksSerializer(source='*', read_only=True)
<<<<<<< HEAD
    barcode = serializers.CharField(source='checkin_identifier.barcode', required=False, allow_null=True)
=======
    barcode = serializers.CharField(source='checkin_identifier.barcode', read_only=True)
    answers = fields.AnswerSerializer(many=True, source='get_answers', required=False)
>>>>>>> f1ecea94

    def __init__(self, *args, **kwargs):
        super().__init__(*args, **kwargs)

        # Remove private fields in the public endpoint if needed
        if not is_staff(kwargs.get('context')):
            t = kwargs['context']['tournament']
            with_permission = partial(has_permission, user=kwargs['context']['request'].user, tournament=t)

            if not with_permission(permission=Permission.VIEW_ADJ_INST_CONFLICTS):
                self.fields.pop('institution_conflicts')
            if not with_permission(permission=Permission.VIEW_ADJ_TEAM_CONFLICTS):
                self.fields.pop('team_conflicts')
            if not with_permission(permission=Permission.VIEW_ADJ_ADJ_CONFLICTS):
                self.fields.pop('adjudicator_conflicts')
            if not with_permission(permission=Permission.VIEW_ROOMCONSTRAINTS):
                self.fields.pop('venue_constraints')

            if not with_permission(permission=Permission.VIEW_PARTICIPANT_INST) and not t.pref('show_adjudicator_institutions'):
                self.fields.pop('institution')
            if not with_permission(permission=Permission.VIEW_ADJ_BREAK) and not t.pref('public_breaking_adjs'):
                self.fields.pop('breaking')
            if not with_permission(permission=Permission.VIEW_PARTICIPANT_DECODED) and t.pref('participant_code_names') == 'everywhere':
                self.fields.pop('name')

            if not with_permission(permission=Permission.VIEW_FEEDBACK_OVERVIEW):
                self.fields.pop('base_score')
                self.fields.pop('trainee')

            if not with_permission(permission=Permission.VIEW_PARTICIPANT_CONTACT):
                self.fields.pop('email')
                self.fields.pop('phone')
            if not with_permission(permission=Permission.VIEW_PARTICIPANT_GENDER):
                self.fields.pop('gender')
                self.fields.pop('pronoun')
            if not with_permission(permission=Permission.VIEW_PRIVATE_URLS):
                self.fields.pop('url_key')
            if not with_permission(permission=Permission.VIEW_CHECKIN):
                self.fields.pop('barcode')

            if not with_permission(permission=Permission.VIEW_CUSTOM_ANSWERS):
                self.fields.pop('answers')

    class Meta:
        model = Adjudicator
        exclude = ('tournament',)

    def validate(self, data):
        allowed_cts = ContentType.objects.filter(Q(app_label='participants', model='adjudicator') | Q(app_label='participants', model='person'))
        required_questions = self.context['tournament'].question_set.filter(required=True, for_content_type_id__in=allowed_cts)
        answers = data.get('get_answers', [])

        if len(set(required_questions) - set(a['question'] for a in answers)) > 0:
            raise serializers.ValidationError("Answer to required question is missing")

        return super().validate(data)

    def create(self, validated_data):
        venue_constraints = validated_data.pop('venue_constraints', [])
        barcode = validated_data.pop('checkin_identifier', {}).get('barcode', None)
        url_key = validated_data.pop('url_key', None)
        answers = validated_data.pop('get_answers')

        if url_key is not None and len(url_key) != 0:  # Let an empty string be null for the uniqueness constraint
            validated_data['url_key'] = url_key

        adj = super().create(validated_data)

        save_related(VenueConstraintSerializer, venue_constraints, self.context, {'subject': adj})

        if barcode:
            create_barcode(adj, barcode)

        if url_key is None:  # If explicitly null (and not just an empty string)
            populate_url_keys([adj])

        if validated_data.get('code_name') is None:
            populate_code_names([adj])

        if adj.institution is not None:
            adj.adjudicatorinstitutionconflict_set.get_or_create(institution=adj.institution)

        # Create answers
        for answer in answers:
            question = answer['question']
            obj = Answer(question=question, content_object=adj, answer=answer['answer'])
            try:
                obj.save()
            except TypeError as e:
                raise serializers.ValidationError(e)

        return adj

    def update(self, instance, validated_data):
        save_related(VenueConstraintSerializer, validated_data.pop('venue_constraints', []), self.context, {'subject': instance})
        handle_update_barcode(instance, validated_data)

        if 'base_score' in validated_data and validated_data['base_score'] != instance.base_score:
            AdjudicatorBaseScoreHistory.objects.create(
                adjudicator=instance, round=self.context['tournament'].current_round, score=validated_data['base_score'])

        if self.partial:
            # Avoid removing conflicts if merely PATCHing
            for field in ['institution_conflicts', 'adjudicator_conflicts', 'team_conflicts']:
                validated_data[field] = list(getattr(instance, field).all()) + validated_data.get(field, [])

        return super().update(instance, validated_data)


class TeamSerializer(serializers.ModelSerializer):
    class TeamSpeakerSerializer(SpeakerSerializer):
        team = None

        class Meta:
            model = Speaker
            exclude = ('team',)

    url = fields.TournamentHyperlinkedIdentityField(view_name='api-team-detail')
    institution = serializers.HyperlinkedRelatedField(
        allow_null=True,
        view_name='api-global-institution-detail',
        queryset=Institution.objects.all(),
        required=False,
    )
    break_categories = fields.TournamentHyperlinkedRelatedField(
        many=True,
        view_name='api-breakcategory-detail',
        queryset=BreakCategory.objects.all(),
        required=False,
    )

    institution_conflicts = serializers.HyperlinkedRelatedField(
        many=True,
        view_name='api-global-institution-detail',
        queryset=Institution.objects.all(),
        required=False,
    )

    venue_constraints = VenueConstraintSerializer(many=True, required=False)
    answers = fields.AnswerSerializer(many=True, source='get_answers', required=False)

    class Meta:
        model = Team
        exclude = ('tournament', 'type')

    def __init__(self, *args, **kwargs):
        self.fields['speakers'] = self.TeamSpeakerSerializer(*args, many=True, required=False, **kwargs)

        super().__init__(*args, **kwargs)

        # Remove private fields in the public endpoint if needed
        if not is_staff(kwargs.get('context')):
            t = kwargs['context']['tournament']
            with_permission = partial(has_permission, user=kwargs['context']['request'].user, tournament=t)

            if not with_permission(permission=Permission.VIEW_TEAM_INST_CONFLICTS):
                self.fields.pop('institution_conflicts')
            if not with_permission(permission=Permission.VIEW_ROOMCONSTRAINTS):
                self.fields.pop('venue_constraints')

            if not with_permission(permission=Permission.VIEW_CUSTOM_ANSWERS):
                self.fields.pop('answers')

            if not with_permission(permission=Permission.VIEW_DECODED_TEAMS) and t.pref('team_code_names') in ('admin-tooltips-code', 'admin-tooltips-real', 'everywhere'):
                self.fields.pop('institution')
                self.fields.pop('use_institution_prefix')
                self.fields.pop('reference')
                self.fields.pop('short_reference')
                self.fields.pop('short_name')
                self.fields.pop('long_name')
            elif not with_permission(permission=Permission.VIEW_PARTICIPANT_INST) and not t.pref('show_team_institutions'):
                self.fields.pop('institution')
                self.fields.pop('use_institution_prefix')

            if not t.pref('public_break_categories'):
                self.fields.pop('break_categories')

    validate_emoji = partialmethod(_validate_field, 'emoji')

    def validate(self, data):
        if data.get('institution') is None and data.get('use_institution_prefix', False):
            raise serializers.ValidationError("Cannot include institution prefix without institution.")

        allowed_cts = ContentType.objects.filter(Q(app_label='participants', model='team'))
        required_questions = self.context['tournament'].question_set.filter(required=True, for_content_type_id__in=allowed_cts)
        answers = data.get('get_answers', [])

        if len(set(required_questions) - set(a['question'] for a in answers)) > 0:
            raise serializers.ValidationError("Answer to required question is missing")

        uniqueness_qs = Team.objects.filter(
            tournament=self.context['tournament'],
            reference=data.get('reference'),
            institution=data.get('institution'),
        ).exclude(id=getattr(self.instance, 'id', None))
        if uniqueness_qs.exists() and not self.partial:
            raise serializers.ValidationError("Team with same reference and institution exists in the tournament")

        return super().validate(data)

    def create(self, validated_data):
        """Four things must be done, excluding saving the Team object:
        1. Create the short_reference based on 'reference',
        2. Create emoji/code name if not stated,
        3. Create the speakers.
        4. Add institution conflict"""

        if validated_data.get('short_reference') is None:
            validated_data['short_reference'] = validated_data.get('reference', '')[:34]

        speakers_data = validated_data.pop('speakers', [])
        break_categories = validated_data.pop('break_categories', [])
        venue_constraints = validated_data.pop('venue_constraints', [])
        answers = validated_data.pop('get_answers')

        emoji, code_name = pick_unused_emoji(validated_data['tournament'].id)
        if 'emoji' not in validated_data or validated_data.get('emoji') is None:
            validated_data['emoji'] = emoji
        if 'code_name' not in validated_data or validated_data.get('code_name') is None:
            validated_data['code_name'] = code_name

        if validated_data['emoji'] == '':
            validated_data['emoji'] = None  # Must convert to null to avoid uniqueness errors

        team = super().create(validated_data)

        # Add general break categories
        team.break_categories.set(list(BreakCategory.objects.filter(
            tournament=team.tournament, is_general=True,
        ).exclude(pk__in=[bc.pk for bc in break_categories])) + break_categories)

        # The data is passed to the sub-serializer so that it handles categories
        save_related(SpeakerSerializer, speakers_data, self.context, {'team': team})
        save_related(VenueConstraintSerializer, venue_constraints, self.context, {'subject': team})

        if team.institution is not None:
            team.teaminstitutionconflict_set.get_or_create(institution=team.institution)

        # Create answers
        for answer in answers:
            question = answer['question']
            obj = Answer(question=question, content_object=team, answer=answer['answer'])
            try:
                obj.save()
            except TypeError as e:
                raise serializers.ValidationError(e)

        return team

    def update(self, instance, validated_data):
        save_related(SpeakerSerializer, validated_data.pop('speakers', []), self.context, {'team': instance})
        save_related(VenueConstraintSerializer, validated_data.pop('venue_constraints', []), self.context, {'subject': instance})

        if self.partial:
            # Avoid removing conflicts if merely PATCHing
            validated_data['institution_conflicts'] = list(instance.institution_conflicts.all()) + validated_data.get('institution_conflicts', [])

        return super().update(instance, validated_data)


class InstitutionSerializer(serializers.ModelSerializer):
    url = serializers.HyperlinkedIdentityField(view_name='api-global-institution-detail')
    region = fields.CreatableSlugRelatedField(slug_field='name', queryset=Region.objects.all(), required=False, allow_null=True)
    venue_constraints = VenueConstraintSerializer(many=True, required=False)

    class Meta:
        model = Institution
        fields = '__all__'

    def __init__(self, *args, **kwargs):
        super().__init__(*args, **kwargs)

        if not is_staff(kwargs.get('context')):
            with_permission = partial(has_permission, user=kwargs['context']['request'].user, tournament=kwargs['context']['tournament'])
            if not with_permission(permission=Permission.VIEW_ROOMCONSTRAINTS):
                self.fields.pop('venue_constraints')

    def create(self, validated_data):
        venue_constraints = validated_data.pop('venue_constraints', [])

        institution = super().create(validated_data)

        save_related(VenueConstraintSerializer, venue_constraints, self.context, {'subject': institution})

        return institution

    def update(self, instance, validated_data):
        save_related(VenueConstraintSerializer, validated_data.pop('venue_constraints', []), self.context, {'subject': instance})
        return super().update(instance, validated_data)


class PerTournamentInstitutionSerializer(InstitutionSerializer):
    teams = fields.TournamentHyperlinkedRelatedField(
        source='team_set',
        many=True,
        view_name='api-team-detail',
        required=False,
    )
    adjudicators = fields.TournamentHyperlinkedRelatedField(
        source='adjudicator_set',
        many=True,
        view_name='api-adjudicator-detail',
        required=False,
    )

    def __init__(self, *args, **kwargs):
        super().__init__(*args, **kwargs)

        if not is_staff(kwargs.get('context')):
            with_permission = partial(has_permission, user=kwargs['context']['request'].user, tournament=kwargs['context']['tournament'])
            if not with_permission(permission=Permission.VIEW_PARTICIPANT_INST):
                self.fields.pop('teams')
                self.fields.pop('adjudicators')


class VenueSerializer(serializers.ModelSerializer):

    class VenueLinksSerializer(serializers.Serializer):
        checkin = fields.TournamentHyperlinkedIdentityField(view_name='api-venue-checkin')

    url = fields.TournamentHyperlinkedIdentityField(view_name='api-venue-detail')
    categories = fields.TournamentHyperlinkedRelatedField(
        source='venuecategory_set', many=True,
        view_name='api-venuecategory-detail',
        queryset=VenueCategory.objects.all(),
    )
    display_name = serializers.ReadOnlyField()
    external_url = serializers.URLField(source='url', required=False, allow_blank=True)
    barcode = serializers.CharField(source='checkin_identifier.barcode', required=False, allow_null=True)
    _links = VenueLinksSerializer(source='*', read_only=True)

    class Meta:
        model = Venue
        exclude = ('tournament',)

    def create(self, validated_data):
        barcode = validated_data.pop('checkin_identifier', {}).get('barcode', None)
        venue = super().create(validated_data)

        if barcode:
            create_barcode(venue, barcode)

        return venue

    def update(self, instance, validated_data):
        handle_update_barcode(instance, validated_data)
        return super().update(instance, validated_data)


class VenueCategorySerializer(serializers.ModelSerializer):
    url = fields.TournamentHyperlinkedIdentityField(view_name='api-venuecategory-detail')
    venues = fields.TournamentHyperlinkedRelatedField(
        many=True,
        view_name='api-venue-detail',
        queryset=Venue.objects.all(),
    )

    class Meta:
        model = VenueCategory
        exclude = ('tournament',)


def get_metrics_field_type(generator):
    return {
        'type': 'array',
        'items': {
            'type': 'object',
            'properties': {
                'metric': {'type': 'string', 'enum': list(generator.metric_annotator_classes.keys())},
                'value': {'type': 'number'},
            },
        },
    }


class BaseStandingsSerializer(serializers.Serializer):
    rank = serializers.SerializerMethodField()
    tied = serializers.SerializerMethodField()
    metrics = serializers.SerializerMethodField()

    def get_rank(self, obj) -> int:
        return obj.rankings['rank'][0]

    def get_tied(self, obj) -> bool:
        return obj.rankings['rank'][1]

    def get_metrics(self, obj) -> list:
        return [{'metric': s, 'value': v} for s, v in obj.metrics.items()]

    def __init__(self, *args, **kwargs):
        super().__init__(*args, **kwargs)


class TeamStandingsSerializer(BaseStandingsSerializer):
    team = fields.TournamentHyperlinkedRelatedField(view_name='api-team-detail', queryset=Team.objects.all())

    @extend_schema_field(get_metrics_field_type(TeamStandingsGenerator))
    def get_metrics(self, obj) -> list:
        return super().get_metrics(obj)


class SpeakerStandingsSerializer(BaseStandingsSerializer):
    speaker = fields.AnonymisingHyperlinkedTournamentRelatedField(view_name='api-speaker-detail', anonymous_source='anonymous')

    @extend_schema_field(get_metrics_field_type(SpeakerStandingsGenerator))
    def get_metrics(self, obj) -> list:
        return super().get_metrics(obj)


class DebateAdjudicatorSerializer(serializers.Serializer):
    adjudicators = Adjudicator.objects.all()
    chair = fields.TournamentHyperlinkedRelatedField(view_name='api-adjudicator-detail', queryset=adjudicators)
    panellists = fields.TournamentHyperlinkedRelatedField(many=True, view_name='api-adjudicator-detail', queryset=adjudicators)
    trainees = fields.TournamentHyperlinkedRelatedField(many=True, view_name='api-adjudicator-detail', queryset=adjudicators)

    def save(self, **kwargs):
        aa = kwargs['debate'].adjudicators
        aa.chair = self.validated_data.get('chair')
        aa.panellists = self.validated_data.get('panellists')
        aa.trainees = self.validated_data.get('trainees')
        aa.save()
        return aa


class RoundPairingSerializer(serializers.ModelSerializer):
    class DebateTeamSerializer(serializers.ModelSerializer):
        team = fields.TournamentHyperlinkedRelatedField(view_name='api-team-detail', queryset=Team.objects.all())
        side = fields.SideChoiceField(required=False)

        class Meta:
            model = DebateTeam
            fields = ('team', 'side')

        def save(self, **kwargs):
            seq = kwargs.pop('seq')
            if 'side' not in self.validated_data:
                self.validated_data['side'] = kwargs.get('side', seq)
            return super().save(**kwargs)

    class PairingLinksSerializer(serializers.Serializer):
        ballots = fields.RoundHyperlinkedIdentityField(
            view_name='api-ballot-list',
            lookup_field='pk', lookup_url_kwarg='debate_pk')

    url = fields.RoundHyperlinkedIdentityField(view_name='api-pairing-detail', lookup_url_kwarg='debate_pk')
    venue = fields.TournamentHyperlinkedRelatedField(view_name='api-venue-detail', queryset=Venue.objects.all(),
        required=False, allow_null=True)
    teams = DebateTeamSerializer(many=True, source='debateteam_set')
    adjudicators = DebateAdjudicatorSerializer(required=False, allow_null=True)

    barcode = serializers.CharField(source='checkin_identifier.barcode', required=False, allow_null=True)

    _links = PairingLinksSerializer(source='*', read_only=True)

    def __init__(self, *args, **kwargs):
        super().__init__(*args, **kwargs)
        if not is_staff(kwargs.get('context')):
            with_permission = partial(has_permission, user=kwargs['context']['request'].user, tournament=kwargs['context']['tournament'])
            if not with_permission(permission=Permission.VIEW_ADMIN_DRAW):
                self.fields.pop('bracket')
                self.fields.pop('room_rank')
                self.fields.pop('importance')
                self.fields.pop('result_status')

    class Meta:
        model = Debate
        exclude = ('round', 'flags')

    def create(self, validated_data):
        teams_data = validated_data.pop('debateteam_set', [])
        adjs_data = validated_data.pop('adjudicators', None)
        barcode = validated_data.pop('checkin_identifier', {}).get('barcode', None)

        validated_data['round'] = self.context['round']
        debate = super().create(validated_data)

        if barcode:
            create_barcode(debate, barcode)

        for i, team in enumerate(teams_data):
            save_related(self.DebateTeamSerializer, team, self.context, {'debate': debate, 'seq': i})

        if adjs_data is not None:
            save_related(DebateAdjudicatorSerializer, adjs_data, self.context, {'debate': debate})

        return debate

    def update(self, instance, validated_data):
        handle_update_barcode(instance, validated_data)
        for team in validated_data.pop('debateteam_set', []):
            try:
                DebateTeam.objects.update_or_create(debate=instance, side=team.get('side'), defaults={
                    'team': team.get('team'),
                })
            except (IntegrityError, TypeError) as e:
                raise serializers.ValidationError(e)

        if (adjs_data := validated_data.pop('adjudicators', None)) is not None:
            save_related(DebateAdjudicatorSerializer, adjs_data, self.context, {'debate': instance})

        return super().update(instance, validated_data)


class DrawGenerationSerializer(serializers.Serializer):
    class OptionsSerializer(serializers.Serializer):
        avoid_institution = serializers.BooleanField(required=False)
        avoid_history = serializers.BooleanField(required=False)
        history_penalty = serializers.IntegerField(required=False)
        institution_penalty = serializers.IntegerField(required=False)
        pullup_debates_penalty = serializers.IntegerField(required=False)
        side_penalty = serializers.IntegerField(required=False)
        pairing_penalty = serializers.IntegerField(required=False)
        side_allocations = serializers.ChoiceField(choices=DrawSideAllocations.choices, required=False, help_text=DrawSideAllocations.help_text)
        avoid_conflicts = serializers.ChoiceField(choices=DrawAvoidConflicts.choices, required=False, help_text=DrawAvoidConflicts.help_text)
        odd_bracket = serializers.ChoiceField(choices=DrawOddBracket.choices, required=False, help_text=DrawOddBracket.help_text)
        pairing_method = serializers.ChoiceField(choices=DrawPairingMethod.choices, required=False, help_text=DrawPairingMethod.help_text)
        pullup_restriction = serializers.ChoiceField(choices=DrawPullupRestriction.choices, required=False, help_text=DrawPullupRestriction.help_text)
        pullup = serializers.ChoiceField(choices=BPPullupDistribution.choices, required=False, help_text=BPPullupDistribution.help_text)
        position_cost = serializers.ChoiceField(choices=BPPositionCost.choices, required=False, help_text=BPPositionCost.help_text)
        assignment_method = serializers.ChoiceField(choices=BPAssignmentMethod.choices, required=False, help_text=BPAssignmentMethod.help_text)
        renyi_order = serializers.FloatField(required=False)
        exponent = serializers.FloatField(required=False)

    draw_type = serializers.ChoiceField(choices=Round.DrawType.choices, required=False, help_text=Round._meta.get_field('draw_type').help_text)
    options = OptionsSerializer(required=False, help_text="Options for draw generation; defaults to tournament preferences")

    def save(self, **kwargs):
        return DrawManager(self.context['round'], draw_type=self.validated_data.get('draw_type')).create(self.validated_data.get('options', {}))


class FeedbackQuestionSerializer(serializers.ModelSerializer):
    url = fields.TournamentHyperlinkedIdentityField(view_name='api-feedbackquestion-detail')
    question = fields.TournamentHyperlinkedIdentityField(view_name='api-question-detail')

    class Meta:
        model = AdjudicatorFeedbackQuestion
        exclude = ('tournament',)

    validate_reference = partialmethod(_validate_field, 'reference')
    validate_seq = partialmethod(_validate_field, 'seq')


class QuestionSerializer(serializers.ModelSerializer):
    url = fields.TournamentHyperlinkedIdentityField(view_name='api-question-detail')

    class Meta:
        model = Question
        exclude = ('tournament',)

    validate_reference = partialmethod(_validate_field, 'reference')
    validate_seq = partialmethod(_validate_field, 'seq')


class FeedbackSerializer(serializers.ModelSerializer):

    class SubmitterSourceField(fields.BaseSourceField):
        field_source_name = 'source'
        models = {
            'api-adjudicator-detail': (Adjudicator, 'source_adjudicator'),
            'api-team-detail': (Team, 'source_team'),
        }

        def get_url_options(self, value, format):
            for view_name, (model, field) in self.models.items():
                if getattr(value, field) is not None:
                    return self.get_url(
                        getattr(getattr(value, field), model.__name__.lower()),
                        view_name, self.context['request'], format)

    class DebateHyperlinkedRelatedField(fields.RoundHyperlinkedRelatedField):
        def lookup_kwargs(self):
            return {self.tournament_field: self.context['tournament']}

    url = fields.AdjudicatorFeedbackIdentityField(view_name='api-feedback-detail')
    adjudicator = fields.TournamentHyperlinkedRelatedField(view_name='api-adjudicator-detail', queryset=Adjudicator.objects.all())
    source = SubmitterSourceField(source='*')
    participant_submitter = fields.ParticipantSourceField(allow_null=True, required=False)
    debate = DebateHyperlinkedRelatedField(view_name='api-pairing-detail', queryset=Debate.objects.all(), lookup_url_kwarg='debate_pk')
    answers = fields.AnswerSerializer(many=True, source='get_answers', required=False)

    class Meta:
        model = AdjudicatorFeedback
        exclude = ('source_adjudicator', 'source_team')
        read_only_fields = ('timestamp', 'version',
            'submitter_type', 'participant_submitter', 'submitter',
            'confirmer', 'confirm_timestamp', 'ip_address', 'private_url')

    def __init__(self, *args, **kwargs):
        super().__init__(*args, **kwargs)
        if not is_staff(kwargs.get('context')):
            self.fields.pop('ip_address')
            self.fields.pop('ignored')

    def validate(self, data):
        source = data.pop('source')
        debate = data.pop('debate')

        source_type = 'from_team' if isinstance(source, Team) else 'from_adj'
        required_questions = AdjudicatorFeedbackQuestion.objects.filter(tournament=self.context['tournament'], required=True, **{source_type: True})
        answers = data.get('get_answers', [])

        if len(set(required_questions) - set(a['question'] for a in answers)) > 0:
            raise serializers.ValidationError("Answer to required question is missing")

        # Test answers for correct source
        for answer in answers:
            if not getattr(answer['question'], source_type, False):
                raise serializers.ValidationError("Question is not permitted from source.")

        # Test participants in debate
        if not data['adjudicator'].debateadjudicator_set.filter(debate=debate).exists():
            raise serializers.ValidationError("Target is not in debate")

        # Also move the source field into participant_specific fields
        participant = self.context['participant_requester']
        source_type = type(source)
        type_name = source_type.__name__.lower()
        if participant and getattr(participant, type_name, None) != source:
            raise PermissionDenied("Participant may only submit feedback from themselves")
        related_field = getattr(source, 'debate%s_set' % type_name)
        try:
            data['source_%s' % type_name] = related_field.get(debate=debate)
        except related_field.rel.related_model.DoesNotExist:
            raise serializers.ValidationError("Source is not in debate")

        return super().validate(data)

    def get_submitter_fields(self):
        participant = self.context['participant_requester']
        request = self.context['request']
        return {
            'participant_submitter': request.auth if participant else None,
            'submitter': participant or request.user,
            'submitter_type': Submission.Submitter.PUBLIC if participant else Submission.Submitter.TABROOM,
            'ip_address': get_ip_address(request),
        }

    def create(self, validated_data):
        answers = validated_data.pop('get_answers')

        validated_data.update(self.get_submitter_fields())
        if validated_data.get('confirmed', False):
            validated_data['confirmer'] = self.context['request'].user
            validated_data['confirm_timestamp'] = timezone.now()

        feedback = super().create(validated_data)

        # Create answers
        for answer in answers:
            question = answer['question']
            obj = Answer(question=question, content_object=feedback, answer=answer['answer'])
            try:
                obj.save()
            except TypeError as e:
                raise serializers.ValidationError(e)

        return feedback

    def update(self, instance, validated_data):
        if validated_data.get('confirmed', False) and not instance.confirmed:
            validated_data['confirmer'] = self.context['request'].user
            validated_data['confirm_timestamp'] = timezone.now()

        instance.confirmed = validated_data['confirmed']
        instance.ignored = validated_data['ignored']
        return super().update(instance, validated_data)


class BallotSerializer(serializers.ModelSerializer):

    class ResultSerializer(serializers.Serializer):
        class SheetSerializer(serializers.Serializer):

            class TeamResultSerializer(serializers.Serializer):
                side = fields.SideChoiceField(required=False)
                points = serializers.IntegerField(required=False)
                win = serializers.BooleanField(required=False)
                score = serializers.FloatField(required=False, allow_null=True)

                team = fields.TournamentHyperlinkedRelatedField(
                    view_name='api-team-detail',
                    queryset=Team.objects.all(),
                )

                class SpeechSerializer(serializers.Serializer):
                    class CriteriaSerializer(serializers.Serializer):
                        criterion = fields.TournamentHyperlinkedRelatedField(
                            view_name='api-score-criteria-detail',
                            queryset=ScoreCriterion.objects.all(),
                        )
                        score = serializers.FloatField()

                    ghost = serializers.BooleanField(required=False, help_text=SpeakerScore._meta.get_field('ghost').help_text)
                    score = serializers.FloatField()
                    rank = serializers.IntegerField(required=False)

                    speaker = fields.TournamentHyperlinkedRelatedField(
                        view_name='api-speaker-detail',
                        queryset=Speaker.objects.all(),
                        tournament_field='team__tournament',
                    )

                    criteria = CriteriaSerializer(required=False, many=True)

                    def save(self, **kwargs):
                        """Requires `result`, `side`, `seq`, and `adjudicator` as extra"""
                        result = kwargs['result']
                        speaker_args = [kwargs['side'], kwargs['seq']]

                        result.set_speaker(*speaker_args, self.validated_data['speaker'])
                        if self.validated_data.get('ghost', False):
                            result.set_ghost(*speaker_args)

                        if kwargs.get('adjudicator') is not None:
                            speaker_args.insert(0, kwargs['adjudicator'])
                        result.set_score(*speaker_args, self.validated_data['score'])
                        if kwargs.get('rank') is not None:
                            result.set_speaker_rank(*speaker_args, self.validated_data['rank'])
                        for criterion_score in self.validated_data.get('criteria', []):
                            result.set_criterion_score(*speaker_args, criterion_score.criterion, criterion_score.score)

                        return result

                speeches = SpeechSerializer(many=True, required=False)

                def validate(self, data):
                    # Make sure the score is the sum of the speech scores
                    score = data.get('score', None)
                    speeches = data.get('speeches', [])
                    if len(speeches) == 0:
                        if score is not None:
                            raise serializers.ValidationError("Speeches are required to assign scores.")
                    elif score is not None and score != sum(speech['score'] for speech in speeches):
                        raise serializers.ValidationError("Score must be the sum of speech scores.")

                    # Speakers must be in correct team
                    team = data.get('team', None)
                    speakers_team = set(s['speaker'].team_id for s in speeches)
                    if team is None or len(speakers_team) > 1 or (len(speakers_team) == 1 and team.id not in speakers_team):
                        raise serializers.ValidationError("Speakers must be in their team.")
                    return data

                def save(self, **kwargs):
                    result = kwargs['result']
                    side = self.validated_data.get('side', kwargs['seq'])

                    if result.scoresheet_class.uses_declared_winners and self.validated_data.get('win', False):
                        args = [side]
                        if kwargs.get('adjudicator') is not None and not result.ballotsub.single_adj:
                            args.insert(0, kwargs.get('adjudicator'))
                        result.add_winner(*args)

                    for i, speech in enumerate(self.validated_data.get('speeches', []), 1):
                        save_related(self.SpeechSerializer, speech, self.context, {
                            'result': result,
                            'side': side,
                            'seq': i,
                            'adjudicator': kwargs.get('adjudicator'),
                        })
                    return result

            teams = TeamResultSerializer(many=True)
            adjudicator = fields.TournamentHyperlinkedRelatedField(
                view_name='api-adjudicator-detail',
                queryset=Adjudicator.objects.all(),
                required=False, allow_null=True,
            )

            def validate_adjudicator(self, value):
                # Make sure adj is in debate
                if value and not self.context.get('debate').debateadjudicator_set.filter(adjudicator=value).exists():
                    raise serializers.ValidationError('Adjudicator must be in debate')
                return value

            def validate_teams(self, value):
                # Teams in their proper positions - this also checks having proper and consistent sides
                debate = self.context.get('debate')
                if len(value) != debate.debateteam_set.count():
                    raise serializers.ValidationError('Incorrect number of teams')
                for i, team in enumerate(value):
                    if debate.get_team(i) != team['team']:
                        raise serializers.ValidationError('Inconsistent team')
                return value

            def save(self, **kwargs):
                for i, team in enumerate(self.validated_data.get('teams', [])):
                    save_related(self.TeamResultSerializer, team, self.context, {
                        'result': kwargs['result'],
                        'adjudicator': self.validated_data.get('adjudicator'),
                        'seq': i,
                    })
                return kwargs['result']

        sheets = SheetSerializer(many=True, required=True)

        def validate(self, data):
            # Make sure the speaker order is the same between adjs
            # There must be at least one sheet
            if len(data.get('sheets', [])) == 0:
                raise serializers.ValidationError('Must have at least one sheet')
            speaker_order = [s['speaker'] for t in data['sheets'][0]['teams'] for s in t.get('speeches', [])]
            for sheet in data['sheets']:
                speeches = [s['speaker'] for t in sheet.get('teams', []) for s in t.get('speeches', [])]
                for i, speech in enumerate(speeches):
                    if speech != speaker_order[i]:
                        raise serializers.ValidationError('Inconsistant speaker order')
            return data

        def create(self, validated_data):
            result = DebateResult(validated_data['ballot'], tournament=self.context.get('tournament'))

            for sheet in validated_data['sheets']:
                save_related(self.SheetSerializer, sheet, self.context, {'result': result})

            try:
                result.save()
            except ResultError as e:
                raise serializers.ValidationError(str(e))

            return result

    class VetoSerializer(serializers.ModelSerializer):
        team = fields.TournamentHyperlinkedRelatedField(
            source='debate_team.team', view_name='api-team-detail', queryset=Team.objects.all())
        motion = fields.TournamentHyperlinkedRelatedField(view_name='api-motion-detail', queryset=Motion.objects.all())

        class Meta:
            model = DebateTeamMotionPreference
            exclude = ('id', 'ballot_submission', 'preference', 'debate_team')

        def create(self, validated_data):
            team = validated_data.pop('debate_team').pop('team')
            try:
                validated_data['debate_team'] = DebateTeam.objects.get(debate=self.context['debate'], team=team)
            except (DebateTeam.DoesNotExist, DebateTeam.MultipleObjectsReturned):
                raise serializers.ValidationError('Team is not in debate')
            return super().create(validated_data)

    result = ResultSerializer(source='result.get_result_info')
    motion = fields.TournamentHyperlinkedRelatedField(view_name='api-motion-detail', required=False, queryset=Motion.objects.all())
    url = fields.DebateHyperlinkedIdentityField(view_name='api-ballot-detail')
    participant_submitter = fields.ParticipantSourceField(allow_null=True, required=False)
    vetos = VetoSerializer(many=True, source='debateteammotionpreference_set', required=False, allow_null=True)

    class Meta:
        model = BallotSubmission
        exclude = ('debate',)
        read_only_fields = ('timestamp', 'version',
            'submitter_type', 'submitter', 'participant_submitter',
            'confirmer', 'confirm_timestamp', 'ip_address', 'private_url')

    def __init__(self, *args, **kwargs):
        super().__init__(*args, **kwargs)
        if not is_staff(kwargs.get('context')):
            self.fields.pop('ip_address')

    def clean_confirmed(self, value):
        if value and self.context.get('participant_requester'):
            raise PermissionDenied("Public cannot confirm ballot")
        return value

    def get_submitter_fields(self):
        participant = self.context['participant_requester']
        request = self.context['request']
        if participant is not None and not self.context['debate'].debateadjudicator_set.filter(adjudicator_id=participant.id).exists():
            raise PermissionDenied('Authenticated adjudicator is not in debate')
        return {
            'participant_submitter': participant,
            'submitter': participant or request.user,
            'submitter_type': Submission.Submitter.PUBLIC if participant else Submission.Submitter.TABROOM,
            'ip_address': get_ip_address(request),
        }

    def create(self, validated_data):
        result_data = validated_data.pop('result').pop('get_result_info')
        veto_data = validated_data.pop('debateteammotionpreference_set', None)

        validated_data.update(self.get_submitter_fields())
        if validated_data.get('confirmed', False):
            validated_data['confirmer'] = self.context['request'].user
            validated_data['confirm_timestamp'] = timezone.now()

        stage = 'elim' if self.context['round'].stage == Round.Stage.ELIMINATION else 'prelim'
        if self.context['tournament'].pref('ballots_per_debate_' + stage) == 'per-adj':
            debateadj_count = self.context['debate'].debateadjudicator_set.exclude(type=DebateAdjudicator.TYPE_TRAINEE).count()
            if debateadj_count > 1:
                if len(result_data['sheets']) == 1:
                    validated_data['participant_submitter'] = result_data['sheets'][0].get('adjudicator', validated_data['participant_submitter'])
                    p_sub = validated_data['participant_submitter']
                    if self.context['participant_requester'] is not None and p_sub is not None and p_sub != self.context['participant_requester']:
                        raise PermissionDenied('Cannot submit single-adjudicator ballot for someone else')
                    validated_data['single_adj'] = True
                elif validated_data.get('single_adj', False):
                    raise serializers.ValidationError({'single_adj': 'Single-adjudicator ballots can only have one scoresheet'})
                elif len(result_data['sheets']) != debateadj_count:
                    raise serializers.ValidationError({
                        'result': 'Voting ballots must either have one scoresheet or ballots from all voting adjudicators',
                    })
        else:
            if len(result_data['sheets']) > 1:
                raise serializers.ValidationError({'result': 'Consensus ballots can only have one scoresheet'})
            validated_data['single_adj'] = self.context['tournament'].pref('individual_ballots')

        ballot = super().create(validated_data)

        save_related(self.ResultSerializer, result_data, self.context, {'ballot': ballot})

        if veto_data:
            save_related(self.VetoSerializer, veto_data, self.context, {'ballot_submission': ballot, 'preference': 3})

        return ballot

    def update(self, instance, validated_data):
        if validated_data['confirmed'] and not instance.confirmed:
            instance.confirmer = self.context['request'].user
            instance.confirm_timestamp = timezone.now()

        instance.confirmed = validated_data.get('confirmed', instance.confirmed)
        instance.discarded = validated_data.get('discarded', instance.discarded)
        instance.save()
        return instance


class UpdateBallotSerializer(serializers.ModelSerializer):
    """Unused, just for OpenAPI with BallotSerializer.update()"""
    class Meta:
        model = BallotSubmission
        fields = ('confirmed', 'discarded')


class PreformedPanelSerializer(serializers.ModelSerializer):
    url = fields.RoundHyperlinkedIdentityField(view_name='api-preformedpanel-detail', lookup_url_kwarg='debate_pk')
    adjudicators = DebateAdjudicatorSerializer(required=False, allow_null=True)

    class Meta:
        model = PreformedPanel
        exclude = ('round',)

    def create(self, validated_data):
        adjs_data = validated_data.pop('adjudicators', None)

        validated_data['round'] = self.context['round']
        debate = super().create(validated_data)

        if adjs_data is not None:
            save_related(DebateAdjudicatorSerializer, adjs_data, self.context, {'debate': debate})

        return debate

    def update(self, instance, validated_data):
        if validated_data.get('adjudicators', None) is not None:
            save_related(DebateAdjudicatorSerializer, validated_data.pop('adjudicators'), self.context, {'debate': instance})

        return super().update(instance, validated_data)


class SpeakerRoundScoresSerializer(serializers.ModelSerializer):
    class RoundScoresSerializer(serializers.ModelSerializer):
        class RoundSpeechSerializer(serializers.ModelSerializer):
            class Meta:
                model = SpeakerScore
                fields = ('score', 'position', 'ghost')

        round = fields.TournamentHyperlinkedRelatedField(view_name='api-round-detail', source='debate.round',
            lookup_field='seq', lookup_url_kwarg='round_seq',
            queryset=Round.objects.all())

        speeches = RoundSpeechSerializer(many=True, source="scores")

        class Meta:
            model = DebateTeam
            fields = ('round', 'speeches')

    speaker = fields.TournamentHyperlinkedIdentityField(tournament_field='team__tournament', view_name='api-speaker-detail')
    rounds = RoundScoresSerializer(many=True, source="debateteams")

    class Meta:
        model = Speaker
        fields = ('speaker', 'rounds')


class TeamRoundScoresSerializer(serializers.ModelSerializer):

    class ScoreSerializer(serializers.ModelSerializer):
        round = fields.TournamentHyperlinkedRelatedField(view_name='api-round-detail', source='debate.round',
            lookup_field='seq', lookup_url_kwarg='round_seq',
            queryset=Round.objects.all())

        points = serializers.IntegerField(source='ballot.points')
        score = serializers.FloatField(source='ballot.score')
        has_ghost = serializers.BooleanField(source='ballot.has_ghost')

        class Meta:
            model = TeamScore
            fields = ('round', 'points', 'score', 'has_ghost')

    team = fields.TournamentHyperlinkedIdentityField(view_name='api-team-detail')
    rounds = ScoreSerializer(many=True, source="debateteam_set")

    class Meta:
        model = Team
        fields = ('team', 'rounds')


class UserSerializer(serializers.ModelSerializer):

    class TournamentPermissionsSerializer(serializers.Serializer):
        tournament = serializers.HyperlinkedIdentityField(view_name='api-tournament-detail', lookup_field='slug', lookup_url_kwarg='tournament_slug')
        groups = fields.TournamentHyperlinkedRelatedField(many=True, view_name='api-group-detail', queryset=Group.objects.all(), default=[])
        permissions = serializers.ListField(child=serializers.ChoiceField(choices=Permission.choices), required=False)

    url = serializers.HyperlinkedIdentityField(view_name='api-user-detail')
    tournaments = TournamentPermissionsSerializer(many=True, required=False)

    class Meta:
        model = get_user_model()
        fields = ('id', 'url', 'username', 'password', 'is_superuser', 'is_staff', 'email', 'is_active', 'date_joined', 'last_login', 'tournaments')
        read_only_fields = ('date_joined', 'last_login')
        extra_kwargs = {
            'password': {'write_only': True},
        }

    def create(self, validated_data):
        user = self.Meta.model(**validated_data)
        user.set_password(validated_data['password'])
        user.save()

        return user


class GroupSerializer(serializers.ModelSerializer):
    url = fields.TournamentHyperlinkedIdentityField(view_name='api-group-detail')

    class Meta:
        model = Group
        exclude = ('tournament',)


class ScoreCriterionSerializer(serializers.ModelSerializer):
    url = fields.TournamentHyperlinkedIdentityField(view_name='api-score-criteria-detail')

    class Meta:
        model = ScoreCriterion
        exclude = ('tournament',)


class ParticipantIdentificationSerializer(serializers.ModelSerializer):
    class ParticipantIdField(fields.BaseSourceField):
        field_source_name = 'pk'
        models = {
            'api-speaker-detail': (Speaker, 'pk'),
            'api-adjudicator-detail': (Adjudicator, 'pk'),
        }

    url = ParticipantIdField()

    class Meta:
        model = Person
        fields = '__all__'<|MERGE_RESOLUTION|>--- conflicted
+++ resolved
@@ -513,12 +513,8 @@
         queryset=SpeakerCategory.objects.all(),
     )
     _links = SpeakerLinksSerializer(source='*', read_only=True)
-<<<<<<< HEAD
     barcode = serializers.CharField(source='checkin_identifier.barcode', required=False, allow_null=True)
-=======
-    barcode = serializers.CharField(source='checkin_identifier.barcode', read_only=True)
     answers = fields.AnswerSerializer(many=True, source='get_answers', required=False)
->>>>>>> f1ecea94
 
     def __init__(self, *args, **kwargs):
         super().__init__(*args, **kwargs)
@@ -621,12 +617,8 @@
     )
     venue_constraints = VenueConstraintSerializer(many=True, required=False)
     _links = AdjudicatorLinksSerializer(source='*', read_only=True)
-<<<<<<< HEAD
     barcode = serializers.CharField(source='checkin_identifier.barcode', required=False, allow_null=True)
-=======
-    barcode = serializers.CharField(source='checkin_identifier.barcode', read_only=True)
     answers = fields.AnswerSerializer(many=True, source='get_answers', required=False)
->>>>>>> f1ecea94
 
     def __init__(self, *args, **kwargs):
         super().__init__(*args, **kwargs)
