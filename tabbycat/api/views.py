--- conflicted
+++ resolved
@@ -1211,13 +1211,8 @@
     action_log_type_created = ActionLogEntry.ActionType.FEEDBACK_SAVE
     action_log_type_updated = ActionLogEntry.ActionType.FEEDBACK_SAVE
 
-<<<<<<< HEAD
     authentication_classes = [TokenAuthentication, SessionAuthentication, URLKeyAuthentication]
     permission_classes = [APIEnabledPermission, PerTournamentPermissionRequired | CustomPermission]
-=======
-    authentication_classes = [URLKeyAuthentication]
-    permission_classes = [APIEnabledPermission]
->>>>>>> f1ecea94
 
     list_permission = Permission.VIEW_FEEDBACK
     create_permission = Permission.ADD_FEEDBACK
