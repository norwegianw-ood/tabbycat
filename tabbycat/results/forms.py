--- conflicted
+++ resolved
@@ -825,7 +825,6 @@
                 logger.warning("Field %s not found", str(e))
 
             else:
-<<<<<<< HEAD
                 if len(totals) == 2:
                     high_point_declared = max(side_totals, key=lambda key: side_totals[key]) == cleaned_data[self._fieldname_declared_winner()]
 
@@ -833,21 +832,13 @@
                     if totals[0] == totals[1] and self.declared_winner in ['none', 'high-points']:
                         self.add_error(None, forms.ValidationError(
                             _("The total scores for the teams are the same (i.e. a draw) for adjudicator %(adj)s."),
-                            params={'adj': adj.name}, code='draw',
+                            params={'adjudicator': adj.name}, code='draw',
                         ))
                     elif self.declared_winner in ['high-points', 'tied-points'] and not high_point_declared:
                         self.add_error(None, forms.ValidationError(
                             _("The declared winner does not correspond to the team with the highest score for adjudicator %(adj)s."),
-                            params={'adj': adj.name}, code='wrong_winner',
+                            params={'adjudicator': adj.name}, code='wrong_winner',
                         ))
-=======
-                # Check that it was not a draw.
-                if totals[0] == totals[1]:
-                    self.add_error(None, forms.ValidationError(
-                        _("The total scores for the teams are the same (i.e. a draw) for adjudicator %(adjudicator)s."),
-                        params={'adjudicator': adj.name}, code='draw',
-                    ))
->>>>>>> 48e32e6e
 
                 # Check that the margin did not exceed the maximum permissible.
                 margin = abs(totals[0] - totals[1])
