"""Functions that prefetch data for efficiency."""
from itertools import groupby

from adjallocation.models import DebateAdjudicator
from checkins.utils import get_checkins
from draw.models import DebateTeam
from tournaments.models import Tournament

from .models import BallotSubmission, SpeakerScore, SpeakerScoreByAdj, TeamScore, TeamScoreByAdj
from .result import DebateResult


def populate_wins(debates):
    """Sets the attributes `_win` and `_points` on each DebateTeam in each
    Debate, representing whether they won the debate and how many points they
    got from it. For best results, the caller should already have had
    Prefetch('debateteam_set', queryset=DebateTeam.objects.select_related('team'))
    prefetched on the query set.

    This can be used for efficiency, since it retrieves all the
    information in bulk in a single SQL query. Operates in-place.
    """
    debateteams = [dt for debate in debates for dt in debate.debateteam_set.all()]
    populate_wins_for_debateteams(debateteams)


def populate_wins_for_debateteams(debateteams):

    teamscores = TeamScore.objects.filter(debate_team__in=debateteams, ballot_submission__confirmed=True)
    teamscores_by_debateteam_id = {teamscore.debate_team_id: teamscore for teamscore in teamscores}

    for debateteam in debateteams:
        teamscore = teamscores_by_debateteam_id.get(debateteam.id, None)
        if teamscore is not None:
            debateteam._win = teamscore.win
            debateteam._points = teamscore.points
        else:
            debateteam._win = None
            debateteam._points = None


def populate_confirmed_ballots(debates, motions=False, results=False):
    """Sets an attribute `_confirmed_ballot` on each Debate, each being the
    BallotSubmission instance for that debate.

    All the debates are assumed to be from the same tournament as the first.

    This can be used for efficiency, since it retrieves all the
    information in bulk in a single SQL query. Operates in-place.

    For best performance, the debates should already have
    debateadjudicator_set__adjudicator prefetched.
    """
    confirmed_ballots = BallotSubmission.objects.filter(debate__in=debates, confirmed=True)
    if motions:
        confirmed_ballots = confirmed_ballots.select_related('motion')
    if results:
        confirmed_ballots = confirmed_ballots.select_related(
            'debate__round__tournament').prefetch_related(
            'debate__debateadjudicator_set__adjudicator__institution')

    ballotsubs_by_debate_id = {ballotsub.debate_id: ballotsub for ballotsub in confirmed_ballots}
    for debate in debates:
        debate._confirmed_ballot = ballotsubs_by_debate_id.get(debate.id, None)

    if results:
        populate_results(confirmed_ballots)


def populate_checkins(debates, tournament):
    get_checkins(debates, tournament, None)


def populate_results(ballotsubs, tournament=None):
    """Populates the `_result` attribute of each BallotSubmission in
    `ballotsubs` with a populated DebateResult instance.

    For best performance, the ballot submissions should already have their
    debates prefetched (using select_related).
    """

    # If the database is correct, some checks like `result.is_voting`,
    # `result.uses_speakers` etc. should be redundant. But it's best not to
    # assume this, so we always check these before calling a method that only
    # exists in some DebateResult subclasses.

    if not ballotsubs:
        return

    if tournament is None:
        tournament = Tournament.objects.get(round__debate__ballotsubmission=ballotsubs[0])
    positions = tournament.positions
    ballotsubs = list(ballotsubs)  # set ballotsubs in stone to avoid race conditions in later queries

    results_by_debate_id = {}
    results_by_ballotsub_id = {}

    criteria = tournament.scorecriterion_set.all()

    # Create the DebateResults
    for ballotsub in ballotsubs:
        result = DebateResult(ballotsub, load=False, criteria=criteria)
        result.init_blank_buffer()

        ballotsub._result = result
        results_by_debate_id.setdefault(ballotsub.debate_id, []).append(result)
        results_by_ballotsub_id[ballotsub.id] = result

    # Populate debateteams (load_debateteams)
    debateteams = DebateTeam.objects.filter(
        debate__ballotsubmission__in=ballotsubs,
    ).select_related('team', 'team__tournament').order_by('debate_id').distinct()

    nsides_per_debate = {d_id: max(*[dt.side for dt in dts]) + 1 for d_id, dts in groupby(debateteams, key=lambda dt: dt.debate_id)}

    for dt in debateteams:
        for result in results_by_debate_id[dt.debate_id]:
            result.debateteams[dt.side] = dt

    # Populate speaker positions (load_speakers)
    speakerscores = SpeakerScore.objects.filter(
        ballot_submission__in=ballotsubs,
        position__in=positions,
    ).select_related('speaker', 'speaker__team__tournament', 'debate_team').prefetch_related('speakercriterionscore_set__criterion')

    for ss in speakerscores:
        result = results_by_ballotsub_id[ss.ballot_submission_id]
        if result.uses_speakers:
            result.speakers[ss.debate_team.side][ss.position] = ss.speaker
            result.ghosts[ss.debate_team.side][ss.position] = ss.ghost

            if not result.is_voting:
                if len(ss.speakercriterionscore_set.all()) > 0:
                    for criterion_score in ss.speakercriterionscore_set.all():
                        result.set_criterion_score(ss.debate_team.side, ss.position, criterion_score.criterion, criterion_score.score)
                else:
                    result.set_score(ss.debate_team.side, ss.position, ss.score)
                    result.set_speaker_rank(ss.debate_team.side, ss.position, ss.rank)

    # Populate scoresheets (load_scoresheets)
    debateadjs = DebateAdjudicator.objects.filter(
        debate__ballotsubmission__in=ballotsubs,
    ).exclude(
        type=DebateAdjudicator.TYPE_TRAINEE,
    ).select_related('adjudicator__institution', 'adjudicator__tournament').distinct()

    for da in debateadjs:
        for result in results_by_debate_id[da.debate_id]:
            if result.is_voting:
                result.debateadjs[da.adjudicator] = da
<<<<<<< HEAD
                result.scoresheets[da.adjudicator] = result.scoresheet_class(positions, sides=range(nsides_per_debate[da.debate_id]))
=======
                result.scoresheets[da.adjudicator] = result.scoresheet_class(positions, criteria=criteria)
>>>>>>> 5baa0ccb

    ssbas = SpeakerScoreByAdj.objects.filter(
        ballot_submission__in=ballotsubs,
        position__in=positions,
    ).select_related('debate_adjudicator__adjudicator__institution', 'debate_team').prefetch_related('speakercriterionscorebyadj_set__criterion')

    for ssba in ssbas:
        result = results_by_ballotsub_id[ssba.ballot_submission_id]
        if result.uses_speakers and result.is_voting:
            if len(ssba.speakercriterionscorebyadj_set.all()) > 0:
                for criterion_score in ssba.speakercriterionscorebyadj_set.all():
                    result.set_criterion_score(ssba.debate_adjudicator.adjudicator, ssba.debate_team.side, ssba.position, criterion_score.criterion, criterion_score.score)
            else:
                result.set_score(ssba.debate_adjudicator.adjudicator, ssba.debate_team.side,
                    ssba.position, ssba.score)

    # Populate advancing (load_advancing)
    teamscores = TeamScore.objects.filter(
        ballot_submission__in=ballotsubs,
    ).select_related('debate_team')

    for ts in teamscores:
        result = results_by_ballotsub_id[ts.ballot_submission_id]
        if result.uses_declared_winners and ts.win and not result.is_voting:
            result.add_winner(ts.debate_team.side)

    # Populate advancing (load_advancing)
    teamscoresbyadj = TeamScoreByAdj.objects.filter(
        ballot_submission__in=ballotsubs,
    ).select_related('debate_team')

    for tsba in teamscoresbyadj:
        result = results_by_ballotsub_id[tsba.ballot_submission_id]
        if result.uses_declared_winners and tsba.win:
            result.add_winner(tsba.debate_adjudicator.adjudicator, tsba.debate_team.side)

    # Finally, check that everything is in order

    for ballotsub in ballotsubs:
        ballotsub.result.assert_loaded()<|MERGE_RESOLUTION|>--- conflicted
+++ resolved
@@ -148,11 +148,7 @@
         for result in results_by_debate_id[da.debate_id]:
             if result.is_voting:
                 result.debateadjs[da.adjudicator] = da
-<<<<<<< HEAD
-                result.scoresheets[da.adjudicator] = result.scoresheet_class(positions, sides=range(nsides_per_debate[da.debate_id]))
-=======
-                result.scoresheets[da.adjudicator] = result.scoresheet_class(positions, criteria=criteria)
->>>>>>> 5baa0ccb
+                result.scoresheets[da.adjudicator] = result.scoresheet_class(positions, sides=range(nsides_per_debate[da.debate_id]), criteria=criteria)
 
     ssbas = SpeakerScoreByAdj.objects.filter(
         ballot_submission__in=ballotsubs,
