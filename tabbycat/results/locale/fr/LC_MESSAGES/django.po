--- conflicted
+++ resolved
@@ -3,29 +3,18 @@
 "Project-Id-Version: tabbycat\n"
 "Report-Msgid-Bugs-To: \n"
 "POT-Creation-Date: 2019-07-21 05:14-0700\n"
-<<<<<<< HEAD
-"PO-Revision-Date: 2019-01-27 23:53-0500\n"
-"Last-Translator: Étienne Beaulé <beauleetienne0@gmail.com>\n"
-"Language-Team: French (https://www.transifex.com/tabbycat/teams/80723/fr/)\n"
-"Language: fr\n"
-=======
 "PO-Revision-Date: 2019-08-17 17:36\n"
 "Last-Translator: philip_tc\n"
 "Language-Team: French\n"
 "Language: fr_FR\n"
->>>>>>> b4fb6dfe
 "MIME-Version: 1.0\n"
 "Content-Type: text/plain; charset=UTF-8\n"
 "Content-Transfer-Encoding: 8bit\n"
 "Plural-Forms: nplurals=2; plural=(n > 1);\n"
-<<<<<<< HEAD
-"X-Generator: Poedit 2.2.1\n"
-=======
 "X-Generator: crowdin.com\n"
 "X-Crowdin-Project: tabbycat\n"
 "X-Crowdin-Language: fr\n"
 "X-Crowdin-File: /develop/tabbycat/results/locale/en/LC_MESSAGES/django.po\n"
->>>>>>> b4fb6dfe
 
 #: results/apps.py:7 results/templates/public_results_index.html:4
 #: results/templates/public_results_index.html:5 results/views.py:113
@@ -50,17 +39,8 @@
 msgstr "L'ensemble de feuilles ne peut pas être rejeté et confirmé."
 
 #: results/forms.py:164
-<<<<<<< HEAD
-msgid ""
-"The debate status can't be confirmed unless one of the ballot sets is "
-"confirmed."
-msgstr ""
-"Le statut du débat ne peut pas être confirmé sauf qu'une des ensembles de "
-"feuilles est confirmé."
-=======
 msgid "The debate status can't be confirmed unless one of the ballot sets is confirmed."
 msgstr "Le statut du débat ne peut pas être confirmé sauf qu'une des ensembles de feuilles est confirmé."
->>>>>>> b4fb6dfe
 
 #: results/forms.py:304
 msgid "---------"
@@ -126,17 +106,8 @@
 
 #: results/forms.py:789
 #, python-format
-<<<<<<< HEAD
-msgid ""
-"The margin (%(margin).1f) in the ballot of adjudicator %(adj)s exceeds the "
-"maximum allowable margin (%(max_margin).1f)."
-msgstr ""
-"La marge (%(margin).1f) dans la feuille du/de la juge %(adj)s excède la "
-"marge maximale admissable (%(max_margin).1f)."
-=======
 msgid "The margin (%(margin).1f) in the ballot of adjudicator %(adj)s exceeds the maximum allowable margin (%(max_margin).1f)."
 msgstr "La marge (%(margin).1f) dans la feuille du/de la juge %(adj)s excède la marge maximale admissible (%(max_margin).1f)."
->>>>>>> b4fb6dfe
 
 #: results/forms.py:821
 #, python-format
@@ -258,17 +229,8 @@
 msgstr "scores de discours par adjudicateur"
 
 #: results/models.py:213
-<<<<<<< HEAD
-msgid ""
-"The debate team, debate adjudicator and ballot submission must all relate to "
-"the same debate."
-msgstr ""
-"La débat-équipe, le débat-adjudicateur et la soumission de feuille doivent "
-"tous concerner le même débat."
-=======
 msgid "The debate team, debate adjudicator and ballot submission must all relate to the same debate."
 msgstr "La débat-équipe, le débat-adjudicateur et la soumission de feuille doivent tous concerner le même débat."
->>>>>>> b4fb6dfe
 
 #: results/models.py:229
 msgid "points"
@@ -324,12 +286,7 @@
 
 #: results/models.py:301
 msgid "The ballot submission and debate team must relate to the same debate."
-<<<<<<< HEAD
-msgstr ""
-"La soumission de feuille et la débat-équipe doivent concerner le même débat."
-=======
 msgstr "La soumission de feuille et la débat-équipe doivent concerner le même débat."
->>>>>>> b4fb6dfe
 
 #: results/tables.py:18
 msgid "Whether this debate's ballot has been checked in"
@@ -386,34 +343,6 @@
 msgstr "Achever la Joute"
 
 #: results/templates/admin_results.html:76
-<<<<<<< HEAD
-msgid ""
-"This page automatically updates with the new ballot entries and checkins as "
-"they occur. You will, however, need to reload it once all ballots are "
-"completed in order to advance the round."
-msgstr ""
-"Cette page se met à jour à fur et à mesure qu’ils arrivent. Vous devriez, "
-"par contre, rafraichir la page lorsque toutes les feuilles soit confirmés "
-"pour achever la joute."
-
-#: results/templates/admin_results.html:81
-#, python-format
-msgid ""
-"This tournament's configuration is set to <strong>British Parliamentary</"
-"strong> with <strong>one ballot per voting adjudicator</strong>. This "
-"combination isn't allowed: BP tournaments must use consensus ballots. "
-"Results can't be entered while this configuration is in place. Please <a "
-"href=\"%(debate_rules_url)s\">revise this tournament's configuration</a> "
-"before you try to enter results."
-msgstr ""
-"La configuration de ce tournoi spécifie <strong>Parlementaire britannique</"
-"strong> avec <strong>une feuille par juge votant</strong> . Cette "
-"combinaison n'est pas possible: les tournois BP doivent utiliser les "
-"feuilles par consensus. Les résultats ne peuvent pas être saisis tant que "
-"cette configuration est en place. Veuillez <a href=\"%(debate_rules_url)s"
-"\">réviser la configuration de ce tournoi</a> avant d'essayer de saisir les "
-"résultats."
-=======
 msgid "This page automatically updates with the new ballot entries and checkins as they occur. You will, however, need to reload it once all ballots are completed in order to advance the round."
 msgstr "Cette page se met à jour à fur et à mesure qu’ils arrivent. Vous devriez, par contre, rafraichir la page lorsque toutes les feuilles soit confirmés pour achever la joute."
 
@@ -421,7 +350,6 @@
 #, python-format
 msgid "This tournament's configuration is set to <strong>British Parliamentary</strong> with <strong>one ballot per voting adjudicator</strong>. This combination isn't allowed: BP tournaments must use consensus ballots. Results can't be entered while this configuration is in place. Please <a href=\"%(debate_rules_url)s\">revise this tournament's configuration</a> before you try to enter results."
 msgstr "La configuration de ce tournoi spécifie <strong>Parlementaire britannique</strong> avec <strong>une feuille par juge votant</strong> . Cette combinaison n'est pas possible: les tournois BP doivent utiliser les feuilles par consensus. Les résultats ne peuvent pas être saisis tant que cette configuration est en place. Veuillez <a href=\"%(debate_rules_url)s\">réviser la configuration de ce tournoi</a> avant d'essayer de saisir les résultats."
->>>>>>> b4fb6dfe
 
 #: results/templates/admin_results.html:89
 #, python-format
@@ -430,19 +358,8 @@
 
 #: results/templates/admin_results.html:98
 #, python-format
-<<<<<<< HEAD
-msgid ""
-"Your tournament configuration allows ballots to be submitted online by "
-"adjudicators. The draw <a href=\"%(display_url)s\" class=\"alert-link\">must "
-"be released</a> before they can do so for this round."
-msgstr ""
-"La configuration du tournoi permet aux feuilles d’être saisis par les juges. "
-"Le tirage <a href=\"%(display_url)s\" class=\"alert-link\">doit être publié</"
-"a> avant qu’ils puissent le faire pour cette joute."
-=======
 msgid "Your tournament configuration allows ballots to be submitted online by adjudicators. The draw <a href=\"%(display_url)s\" class=\"alert-link\">must be released</a> before they can do so for this round."
 msgstr "La configuration du tournoi permet aux feuilles d’être saisis par les juges. Le tirage <a href=\"%(display_url)s\" class=\"alert-link\">doit être publié</a> avant qu’ils puissent le faire pour cette joute."
->>>>>>> b4fb6dfe
 
 #: results/templates/admin_results.html:105
 #, python-format
@@ -462,13 +379,7 @@
 
 #: results/templates/assistant_enter_results.html:33
 msgid "You can't confirm this ballot set because you entered it."
-<<<<<<< HEAD
-msgstr ""
-"Vous ne pouvez pas confirmer cet ensemble de feuilles, parce que vous l'avez "
-"saisi."
-=======
 msgstr "Vous ne pouvez pas confirmer cet ensemble de feuilles, parce que vous l'avez saisi."
->>>>>>> b4fb6dfe
 
 #: results/templates/assistant_enter_results.html:41
 msgid "Confirm results"
@@ -490,36 +401,12 @@
 msgstr "Saisie des résultats"
 
 #: results/templates/assistant_results.html:12
-<<<<<<< HEAD
-msgid ""
-"This page automatically updates with the new ballot entries and checkins as "
-"they occur."
-msgstr ""
-"Cette page est mis à jour automatiquement avec les nouveaux feuilles et "
-"enregistrements au fur et à mesure qu’ils viennent."
-
-#: results/templates/assistant_results.html:16
-msgid ""
-"This tournament's configuration is set to <strong>British Parliamentary</"
-"strong> with <strong>one ballot per voting adjudicator</strong>. This "
-"combination isn't allowed: BP tournaments must use consensus ballots. "
-"Results can't be entered while this configuration is in place. Please ask an "
-"administrator to change this configuration."
-msgstr ""
-"La configuration de ce tournoi spécifie <strong>Parlementaire britannique</"
-"strong> avec <strong>une feuille par juge votant</strong> . Cette "
-"combinaison n'est pas possible: les tournois BP doivent utiliser les "
-"feuilles par consensus. Les résultats ne peuvent pas être saisis tant que "
-"cette configuration est en place. Veuillez demander à un administrateur de "
-"changer cette configuration."
-=======
 msgid "This page automatically updates with the new ballot entries and checkins as they occur."
 msgstr "Cette page est mis à jour automatiquement avec les nouveaux feuilles et enregistrements au fur et à mesure qu’ils viennent."
 
 #: results/templates/assistant_results.html:16
 msgid "This tournament's configuration is set to <strong>British Parliamentary</strong> with <strong>one ballot per voting adjudicator</strong>. This combination isn't allowed: BP tournaments must use consensus ballots. Results can't be entered while this configuration is in place. Please ask an administrator to change this configuration."
 msgstr "La configuration de ce tournoi spécifie <strong>Parlementaire britannique</strong> avec <strong>une feuille par juge votant</strong> . Cette combinaison n'est pas possible: les tournois BP doivent utiliser les feuilles par consensus. Les résultats ne peuvent pas être saisis tant que cette configuration est en place. Veuillez demander à un administrateur de changer cette configuration."
->>>>>>> b4fb6dfe
 
 #: results/templates/assistant_results.html:23
 msgid "Currently there are no motions entered for this round, so debate results cannot be entered. Please ask an administrator to add motions."
@@ -569,16 +456,8 @@
 
 #: results/templates/ballot/bp_elimination_ballot.html:6
 #: results/templates/ballot/standard_ballot_set.html:6
-<<<<<<< HEAD
-msgid ""
-"There are some problems with this scoresheet. Please review and correct them."
-msgstr ""
-"Cette feuille de jugement a des problèmes. Veuillez les examiner et les "
-"corriger."
-=======
 msgid "There are some problems with this scoresheet. Please review and correct them."
 msgstr "Cette feuille de jugement a des problèmes. Veuillez les examiner et les corriger."
->>>>>>> b4fb6dfe
 
 #: results/templates/ballot/bp_elimination_ballot.html:12
 msgid "Advancing Teams"
@@ -696,13 +575,9 @@
 msgstr "Forfaits"
 
 #: results/templates/ballot_entry.html:21
-<<<<<<< HEAD
-#, python-format
-msgid ""
-"This ballot entry interface is in beta, if you encounter any problems the "
-"older version of the interface is <a href=\"%(old_url)s\" class=\"alert-link"
-"\">available here</a>."
-msgstr ""
+#, python-format
+msgid "This ballot entry interface is in beta, if you encounter any problems the older version of the interface is <a href=\"%(old_url)s\" class=\"alert-link\">available here</a>."
+msgstr "Cet interface de saisie de feuille de jugement est encore en bêta, s'il y a des problèmes la version plus vielle est <a href=\"%(old_url)s\" class=\"alert-link\">disponible ici</a>."
 
 #: results/templates/ballot_entry_base.html:6
 #, python-format
@@ -715,48 +590,18 @@
 msgstr "Modifier l'ensemble de feuilles pour %(debate_name)s"
 
 #: results/templates/ballot_entry_base.html:42
-msgid ""
-"This debate has a panel with an even number of voting adjudicators. If the "
-"adjudicators split evenly, the debate will be awarded to the team for which "
-"the chair voted."
-msgstr ""
-"Ce débat a un jury avec un nombre pair de juges avec droit de vote. Si les "
-"juges sont divisés de manière égale entre les équipes, la victoire sera "
-"attribuée à l'équipe pour laquelle le/la président(e) a voté."
+msgid "This debate has a panel with an even number of voting adjudicators. If the adjudicators split evenly, the debate will be awarded to the team for which the chair voted."
+msgstr "Ce débat a un jury avec un nombre pair de juges avec droit de vote. Si les juges sont divisés de manière égale entre les équipes, la victoire sera attribuée à l'équipe pour laquelle le/la président(e) a voté."
 
 #: results/templates/ballot_entry_base.html:52
 #, python-format
-msgid ""
-"In the grand-final rounds of a British Parliamentary format this form will "
-"not let you nominate a single winner. To work around this, you need to first "
-"nominate a second 'fake' winner in this ballot and save/complete the ballot "
-"as normal. To then correct this result, you go to the <a href=\"%(admin_fix)s"
-"\" target=\"_blank\">Team Scores page of the Edit Database area</a>, click "
-"the <em>Team Score</em> of the 'fake' winner of this debate, set the "
-"<em>Win</em> field to <strong>No</strong>, and then <em>Save</em> the change."
-msgstr ""
-"Dans la joute finale d’un tournoi de format Parlementaire Britannique, cette "
-"formulaire ne vous permettra pas de nominer un seul gagnant. Comme solution "
-"de rechange, vous devez aussi nominer une autre « fausse » équipe gagnante "
-"et sauvegarder la feuille comme normal. Pour en suite corriger le résultat, "
-"allez à la <a href=\"%(admin_fix)s\" target=\"_blank\">page de Pointage "
-"d’Équipe de l’aire de modification de la base de données</a>, cliquez le "
-"lien <em>Pointage d’Équipe</em> du « faux » gagnant, modifiez le champ de "
-"<em>Victoire</em> à <strong>Non</strong> et à la suite <em>sauvegarder</em> "
-"la modification."
+msgid "In the grand-final rounds of a British Parliamentary format this form will not let you nominate a single winner. To work around this, you need to first nominate a second 'fake' winner in this ballot and save/complete the ballot as normal. To then correct this result, you go to the <a href=\"%(admin_fix)s\" target=\"_blank\">Team Scores page of the Edit Database area</a>, click the <em>Team Score</em> of the 'fake' winner of this debate, set the <em>Win</em> field to <strong>No</strong>, and then <em>Save</em> the change."
+msgstr "Dans la joute finale d’un tournoi de format Parlementaire Britannique, cette formulaire ne vous permettra pas de nominer un seul gagnant. Comme solution de rechange, vous devez aussi nominer une autre « fausse » équipe gagnante et sauvegarder la feuille comme normal. Pour en suite corriger le résultat, allez à la <a href=\"%(admin_fix)s\" target=\"_blank\">page de Pointage d’Équipe de l’aire de modification de la base de données</a>, cliquez le lien <em>Pointage d’Équipe</em> du « faux » gagnant, modifiez le champ de <em>Victoire</em> à <strong>Non</strong> et à la suite <em>sauvegarder</em> la modification."
 
 #: results/templates/ballot_entry_base.html:66
 #, python-format
-msgid ""
-"%(i_team)s had speakers who spoke multiple times in the last round — i.e. an "
-"'iron' person speech. Please carefully check the ballot to see if that is "
-"still the case for this round. If it is, ensure the speakers selected below "
-"reflect this."
-msgstr ""
-"%(i_team)s avait des orateurs qui ont fait plusieurs discours lors de la "
-"dernière joute. SVP vérifiez minutieusement la feuille pour s’assurer que "
-"c’est encore le cas. Si ce l’est encore, assurez-vous que la feuille le "
-"reflète."
+msgid "%(i_team)s had speakers who spoke multiple times in the last round — i.e. an 'iron' person speech. Please carefully check the ballot to see if that is still the case for this round. If it is, ensure the speakers selected below reflect this."
+msgstr "%(i_team)s avait des orateurs qui ont fait plusieurs discours lors de la dernière joute. SVP vérifiez minutieusement la feuille pour s’assurer que c’est encore le cas. Si ce l’est encore, assurez-vous que la feuille le reflète."
 
 #: results/templates/ballot_entry_form.html:38
 #, python-format
@@ -772,50 +617,6 @@
 msgid "Error with %(pos)s's speaker field: %(error)s"
 msgstr "Faute avec le champ d’orateur du %(pos)s : %(error)s"
 
-=======
-#, python-format
-msgid "This ballot entry interface is in beta, if you encounter any problems the older version of the interface is <a href=\"%(old_url)s\" class=\"alert-link\">available here</a>."
-msgstr "Cet interface de saisie de feuille de jugement est encore en bêta, s'il y a des problèmes la version plus vielle est <a href=\"%(old_url)s\" class=\"alert-link\">disponible ici</a>."
-
-#: results/templates/ballot_entry_base.html:6
-#, python-format
-msgid "New Ballot Set for %(debate_name)s"
-msgstr "Nouveau ensemble de feuilles pour %(debate_name)s"
-
-#: results/templates/ballot_entry_base.html:10
-#, python-format
-msgid "Edit Ballot Set for %(debate_name)s"
-msgstr "Modifier l'ensemble de feuilles pour %(debate_name)s"
-
-#: results/templates/ballot_entry_base.html:42
-msgid "This debate has a panel with an even number of voting adjudicators. If the adjudicators split evenly, the debate will be awarded to the team for which the chair voted."
-msgstr "Ce débat a un jury avec un nombre pair de juges avec droit de vote. Si les juges sont divisés de manière égale entre les équipes, la victoire sera attribuée à l'équipe pour laquelle le/la président(e) a voté."
-
-#: results/templates/ballot_entry_base.html:52
-#, python-format
-msgid "In the grand-final rounds of a British Parliamentary format this form will not let you nominate a single winner. To work around this, you need to first nominate a second 'fake' winner in this ballot and save/complete the ballot as normal. To then correct this result, you go to the <a href=\"%(admin_fix)s\" target=\"_blank\">Team Scores page of the Edit Database area</a>, click the <em>Team Score</em> of the 'fake' winner of this debate, set the <em>Win</em> field to <strong>No</strong>, and then <em>Save</em> the change."
-msgstr "Dans la joute finale d’un tournoi de format Parlementaire Britannique, cette formulaire ne vous permettra pas de nominer un seul gagnant. Comme solution de rechange, vous devez aussi nominer une autre « fausse » équipe gagnante et sauvegarder la feuille comme normal. Pour en suite corriger le résultat, allez à la <a href=\"%(admin_fix)s\" target=\"_blank\">page de Pointage d’Équipe de l’aire de modification de la base de données</a>, cliquez le lien <em>Pointage d’Équipe</em> du « faux » gagnant, modifiez le champ de <em>Victoire</em> à <strong>Non</strong> et à la suite <em>sauvegarder</em> la modification."
-
-#: results/templates/ballot_entry_base.html:66
-#, python-format
-msgid "%(i_team)s had speakers who spoke multiple times in the last round — i.e. an 'iron' person speech. Please carefully check the ballot to see if that is still the case for this round. If it is, ensure the speakers selected below reflect this."
-msgstr "%(i_team)s avait des orateurs qui ont fait plusieurs discours lors de la dernière joute. SVP vérifiez minutieusement la feuille pour s’assurer que c’est encore le cas. Si ce l’est encore, assurez-vous que la feuille le reflète."
-
-#: results/templates/ballot_entry_form.html:38
-#, python-format
-msgid "Scoresheet from chair %(chair)s"
-msgstr "Feuille par le président %(chair)s"
-
-#: results/templates/ballot_entry_form.html:42
-msgid "Scoresheet, no chair set"
-msgstr "Feuille, aucun président"
-
-#: results/templates/ballot_entry_form.html:63
-#, python-format
-msgid "Error with %(pos)s's speaker field: %(error)s"
-msgstr "Faute avec le champ d’orateur du %(pos)s : %(error)s"
-
->>>>>>> b4fb6dfe
 #: results/templates/ballot_entry_form.html:69
 #, python-format
 msgid "Error with %(pos)s's duplicate speaker field: %(error)s"
@@ -832,12 +633,7 @@
 
 #: results/templates/enter_results.html:16
 msgid "only the confirmed ballot set will affect this debate's result"
-<<<<<<< HEAD
-msgstr ""
-"seulement l’ensemble de feuilles confirmé affectera le résultat de ce débat"
-=======
 msgstr "seulement l’ensemble de feuilles confirmé affectera le résultat de ce débat"
->>>>>>> b4fb6dfe
 
 #: results/templates/enter_results.html:32
 msgid "Debate Status"
@@ -889,11 +685,7 @@
 
 #: results/templates/public_ballot_set.html:39
 msgid "Return to landing page"
-<<<<<<< HEAD
-msgstr ""
-=======
 msgstr "Retour à la page d'accueil"
->>>>>>> b4fb6dfe
 
 #: results/templates/public_ballot_set.html:44
 #, python-format
@@ -918,11 +710,7 @@
 #: results/templates/public_ballot_set_error.html:4
 #: results/templates/public_ballot_set_error.html:6
 msgid "Ballot Not Available"
-<<<<<<< HEAD
-msgstr "feuille non-disponible"
-=======
 msgstr "Feuille non-disponible"
->>>>>>> b4fb6dfe
 
 #: results/templates/public_ballot_set_error.html:14
 #, python-format
@@ -942,17 +730,8 @@
 
 #: results/templates/public_enter_results.html:22
 #, python-format
-<<<<<<< HEAD
-msgid ""
-"%(adj_name)s, note that you must enter <strong>all of the ballots</strong> "
-"from your panel, not just your own!"
-msgstr ""
-"%(adj_name)s, notez que vous devez saisir <strong>tous les feuilles</strong> "
-"de votre jury, non seulement votre propre feuille !"
-=======
 msgid "%(adj_name)s, note that you must enter <strong>all of the ballots</strong> from your panel, not just your own!"
 msgstr "%(adj_name)s, notez que vous devez saisir <strong>tous les feuilles</strong> de votre jury, non seulement votre propre feuille !"
->>>>>>> b4fb6dfe
 
 #: results/templates/public_enter_results.html:30
 #, python-format
@@ -964,10 +743,6 @@
 #: results/templates/public_enter_results.html:69
 msgid "Submit Ballot(s)"
 msgstr "Soumettre Feuille(s)"
-
-#: results/templates/public_enter_results.html:69
-msgid "Submit Ballot(s)"
-msgstr "Soumettre feuille"
 
 #: results/templates/public_enter_results.html:71
 msgid "When submitting this form your IP address will be stored for logging purposes."
@@ -1018,19 +793,11 @@
 
 #: results/utils.py:19
 msgid "Ballot is Unconfirmed"
-<<<<<<< HEAD
-msgstr "feuille n'est pas confirmé"
-
-#: results/utils.py:21
-msgid "Ballot is Confirmed"
-msgstr "feuille est confirmé"
-=======
 msgstr "Feuille n'est pas confirmé"
 
 #: results/utils.py:21
 msgid "Ballot is Confirmed"
 msgstr "Feuille est Confirmé"
->>>>>>> b4fb6dfe
 
 #: results/utils.py:23
 msgid "Debate was Postponed"
@@ -1168,11 +935,7 @@
 
 #: results/views.py:388 results/views.py:455
 msgid " Email receipts queued to be sent."
-<<<<<<< HEAD
-msgstr "Reçus en courriel de feuilles en file pour être envoyés"
-=======
 msgstr " Reçus en courriel de feuilles en file pour être envoyés."
->>>>>>> b4fb6dfe
 
 #: results/views.py:402
 #, python-format
@@ -1197,12 +960,7 @@
 #: results/views.py:452
 #, python-format
 msgid "Edits to ballot set for %(matchup)s saved."
-<<<<<<< HEAD
-msgstr ""
-"Les modifications à l'ensemble de feuilles de %(matchup)s a été enregistrées."
-=======
 msgstr "Les modifications à l'ensemble de feuilles de %(matchup)s a été enregistrées."
->>>>>>> b4fb6dfe
 
 #: results/views.py:496
 #, python-format
@@ -1222,31 +980,6 @@
 msgstr "Il semble que vous n'ayez pas de débat cette joute."
 
 #: results/views.py:518
-<<<<<<< HEAD
-msgid ""
-"It looks like you're assigned to two or more debates this round. Please "
-"contact a tab room official."
-msgstr ""
-"Il semble que vous soyez attribué à plusieurs débats cette joute. Veuillez "
-"contacter un rapporteur."
-
-#: results/views.py:526
-msgid ""
-"Your debate doesn't have a chair, so you can't enter results for it. Please "
-"contact a tab room official."
-msgstr ""
-"Votre débat n'a pas de président, donc il n'est pas possible de saisir son "
-"résultat. Veuillez contacter un rapporteur."
-
-#: results/views.py:531
-msgid ""
-"It looks like the sides for this debate haven't yet been confirmed, so you "
-"can't enter results for it. Please contact a tab room official."
-msgstr ""
-"Il semble que les côtés de ce débat ne soient pas encore confirmés, donc il "
-"n'est pas encore possible de saisir son résultat. Veuillez contacter un "
-"rapporteur."
-=======
 msgid "It looks like you're assigned to two or more debates this round. Please contact a tab room official."
 msgstr "Il semble que vous soyez attribué à plusieurs débats cette joute. Veuillez contacter un rapporteur."
 
@@ -1257,7 +990,6 @@
 #: results/views.py:531
 msgid "It looks like the sides for this debate haven't yet been confirmed, so you can't enter results for it. Please contact a tab room official."
 msgstr "Il semble que les côtés de ce débat ne soient pas encore confirmés, donc il n'est pas encore possible de saisir son résultat. Veuillez contacter un rapporteur."
->>>>>>> b4fb6dfe
 
 #: results/views.py:625
 #, python-format
@@ -1278,23 +1010,12 @@
 #, python-format
 msgid "The debate %s does not have a confirmed ballot."
 msgstr "Le débat %s n’a pas de feuille confirmé."
-<<<<<<< HEAD
-
-#: results/views.py:652
-#, fuzzy, python-format
-#| msgid "There is %(number)s existing ballot set for this debate."
-#| msgid_plural "There are %(number)s existing ballot sets for this debate."
-msgid "There is no result yet for debate %s."
-msgstr "Il y a %(number)s ensemble de feuilles existant pour ce débat."
-
-=======
 
 #: results/views.py:652
 #, python-format
 msgid "There is no result yet for debate %s."
 msgstr "Il n'y a pas encore de résultat pour le débat %s."
 
->>>>>>> b4fb6dfe
 #: results/views.py:703
 #, python-format
 msgid "Add result from %(adjudicator)s"
@@ -1303,104 +1024,3 @@
 #: results/views.py:707
 msgid "Adjudicator"
 msgstr "Juge"
-<<<<<<< HEAD
-
-#~ msgid ""
-#~ "There were speakers who spoke multiple times (i.e. one or more 'Iron' "
-#~ "person speeches)"
-#~ msgstr "Il y a eu des orateurs qui ont fait plusieurs discours"
-
-#~ msgid "Bye Debate"
-#~ msgstr "Laissez-passer"
-
-#~ msgid "Re-edit v%(version)d"
-#~ msgstr "Rémodifier v%(version)d"
-
-#~ msgid "Edit v%(version)d"
-#~ msgstr "Modifier v%(version)d"
-
-#~ msgid "Review v%(version)d"
-#~ msgstr "Vérifier v%(version)d"
-
-#~ msgid " discarded; "
-#~ msgstr " rejeté; "
-
-#~ msgid " added by %(user)s"
-#~ msgstr " ajouté par %(user)s"
-
-#~ msgid " a public submission from %(ip_address)s"
-#~ msgstr " une soumission publique de %(ip_address)s"
-
-#~ msgid "Advance to Next Round"
-#~ msgstr "Avancer à la prochaine joute"
-
-#, fuzzy
-#~| msgid "Checked In"
-#~ msgid "Checked-In"
-#~ msgstr "Reçu"
-
-#, fuzzy
-#~| msgid "Checked In"
-#~ msgid "Not Checked-In"
-#~ msgstr "Reçu"
-
-#, fuzzy
-#~| msgid "Ballot is In"
-#~ msgid "Ballot Check-Ins"
-#~ msgstr "feuille reçu"
-
-#~ msgid "Unknown"
-#~ msgstr "Inconnu"
-
-#~ msgid "Unconfirmed"
-#~ msgstr "Non confirmé"
-
-#~ msgid "Confirmed"
-#~ msgstr "Confirmé"
-
-#~ msgid "Postponed"
-#~ msgstr "Reporté"
-
-#~ msgid "Ballot Statuses"
-#~ msgstr "Statuts des feuilles"
-
-#~ msgid "Postponing…"
-#~ msgstr "Report…"
-
-#~ msgid "Unpostponing…"
-#~ msgstr "Annulation de report…"
-
-#~ msgid "copied from"
-#~ msgstr "copié de"
-
-#~ msgid "There aren't any venues with that name."
-#~ msgstr "Il n'y a aucun lieux ayant ce nom."
-
-#~ msgid "There wasn't a debate in venue %(venue_name)s this round."
-#~ msgstr ""
-#~ "Il n'y avait pas de débat dans le lieu %(venue_name)s pendant cette joute."
-
-#~ msgid "Status"
-#~ msgstr "Statut"
-
-#~ msgid "Venue"
-#~ msgstr "Lieu"
-
-#~ msgid "Team"
-#~ msgstr "Équipe"
-
-#~ msgid ""
-#~ "The URL of this page is personalised to you, %(adj_name)s. If you "
-#~ "bookmark this page and return here after each debate, it will always show "
-#~ "the debate that you just adjudicated."
-#~ msgstr ""
-#~ "L'URL de cette page est personnalisé pour vous, %(adj_name)s. Si vous "
-#~ "ajoutez cette page à vos favoris et y retournez après chaque débat, cette "
-#~ "page vous présentera toujours le débat que vous viendrez de juger."
-
-#, fuzzy
-#~| msgid "Return to Results for %(round_name)s"
-#~ msgid "Results for %(round.name)s"
-#~ msgstr "Retour aux résultats de %(round_name)s"
-=======
->>>>>>> b4fb6dfe
