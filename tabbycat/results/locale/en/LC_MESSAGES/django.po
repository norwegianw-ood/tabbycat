--- conflicted
+++ resolved
@@ -2,19 +2,11 @@
 msgstr ""
 "Project-Id-Version: tabbycat\n"
 "Report-Msgid-Bugs-To: \n"
-<<<<<<< HEAD
-"POT-Creation-Date: 2019-07-21 05:14-0700\n"
-"PO-Revision-Date: YEAR-MO-DA HO:MI+ZONE\n"
-"Last-Translator: FULL NAME <EMAIL@ADDRESS>\n"
-"Language-Team: LANGUAGE <LL@li.org>\n"
-"Language: \n"
-=======
 "POT-Creation-Date: 2018-08-25 22:17+0200\n"
 "PO-Revision-Date: 2019-07-11 23:48\n"
 "Last-Translator: philip_tc\n"
 "Language-Team: English\n"
 "Language: en_US\n"
->>>>>>> b4fb6dfe
 "MIME-Version: 1.0\n"
 "Content-Type: text/plain; charset=UTF-8\n"
 "Content-Transfer-Encoding: 8bit\n"
@@ -122,24 +114,14 @@
 msgid "%(team)s (%(side)s)"
 msgstr ""
 
-<<<<<<< HEAD
-#: results/forms.py:835
-msgid ""
-"Sides for this debate are not confirmed. You can't save a result for this "
-"debate until the sides have been confirmed in the draw."
-=======
 #: results/forms.py:830
 msgid "Sides for this debate are not confirmed. You can't save a result for this debate until the sides have been confirmed in the draw."
->>>>>>> b4fb6dfe
 msgstr ""
 
 #: results/forms.py:842
 msgid "There must be exactly two teams advancing."
 msgstr ""
 
-<<<<<<< HEAD
-#: results/models.py:31
-=======
 #: results/mixins.py:43
 msgid "There was a problem sending ballot receipts to adjudicators."
 msgstr ""
@@ -149,7 +131,6 @@
 msgstr ""
 
 #: results/models.py:30
->>>>>>> b4fb6dfe
 msgid "Tab room"
 msgstr ""
 
@@ -255,15 +236,8 @@
 msgid "speaker scores by adjudicator"
 msgstr ""
 
-<<<<<<< HEAD
-#: results/models.py:213
-msgid ""
-"The debate team, debate adjudicator and ballot submission must all relate to "
-"the same debate."
-=======
 #: results/models.py:182
 msgid "The debate team, debate adjudicator and ballot submission must all relate to the same debate."
->>>>>>> b4fb6dfe
 msgstr ""
 
 #: results/models.py:229
@@ -302,17 +276,8 @@
 msgid "ghost"
 msgstr ""
 
-<<<<<<< HEAD
-#: results/models.py:279
-msgid ""
-"If checked, this score does not count towards the speaker tab. This is "
-"typically checked for speeches where someone spoke twice to make up for an "
-"absent teammate (sometimes known as \"iron-person\" or \"iron-man\" "
-"speeches)."
-=======
 #: results/models.py:248
 msgid "If checked, this score does not count towards the speaker tab. This is typically checked for speeches where someone spoke twice to make up for an absent teammate (sometimes known as \"iron-person\" or \"iron-man\" speeches)."
->>>>>>> b4fb6dfe
 msgstr ""
 
 #: results/models.py:288
@@ -447,32 +412,11 @@
 msgstr ""
 
 #: results/templates/assistant_results.html:12
-<<<<<<< HEAD
-msgid ""
-"This page automatically updates with the new ballot entries and checkins as "
-"they occur."
-msgstr ""
-
-#: results/templates/assistant_results.html:16
-msgid ""
-"This tournament's configuration is set to <strong>British Parliamentary</"
-"strong> with <strong>one ballot per voting adjudicator</strong>. This "
-"combination isn't allowed: BP tournaments must use consensus ballots. "
-"Results can't be entered while this configuration is in place. Please ask an "
-"administrator to change this configuration."
-msgstr ""
-
-#: results/templates/assistant_results.html:23
-msgid ""
-"Currently there are no motions entered for this round, so debate results "
-"cannot be entered. Please ask an administrator to add motions."
-=======
 msgid "This tournament's configuration is set to <strong>British Parliamentary</strong> with <strong>one ballot per voting adjudicator</strong>. This combination isn't allowed: BP tournaments must use consensus ballots. Results can't be entered while this configuration is in place. Please ask an administrator to change this configuration."
 msgstr ""
 
 #: results/templates/assistant_results.html:19
 msgid "Currently there are no motions entered for this round, so debate results cannot be entered. Please ask an administrator to add motions."
->>>>>>> b4fb6dfe
 msgstr ""
 
 #: results/templates/assistant_results.html:33
@@ -494,19 +438,11 @@
 msgstr ""
 
 #: results/templates/ballot/ballot_debate_info.html:41
-<<<<<<< HEAD
-msgid "No speakers spoke twice (no 'iron-person' speeches)"
-msgstr ""
-
-#: results/templates/ballot/ballot_debate_info.html:44
-msgid "A speaker spoke twice (an 'iron-person' speech)"
-=======
 msgid "There were no speakers who spoke multiple times (i.e. no 'Iron' person speeches)"
 msgstr ""
 
 #: results/templates/ballot/ballot_debate_info.html:44
 msgid "There were speakers who spoke multiple times (i.e. one or more 'Iron' person speeches)"
->>>>>>> b4fb6dfe
 msgstr ""
 
 #: results/templates/ballot/ballot_scoresheet.html:28
@@ -663,46 +599,13 @@
 msgid "Edit Ballot Set for %(debate_name)s"
 msgstr ""
 
-<<<<<<< HEAD
-#: results/templates/ballot_entry_base.html:42
-msgid ""
-"This debate has a panel with an even number of voting adjudicators. If the "
-"adjudicators split evenly, the debate will be awarded to the team for which "
-"the chair voted."
-=======
 #: results/templates/enter_results.html:39
 msgid "This debate has a panel with an even number of voting adjudicators. If the adjudicators split evenly, the debate will be awarded to the team for which the chair voted."
->>>>>>> b4fb6dfe
 msgstr ""
 
 #: results/templates/ballot_entry_base.html:52
 #, python-format
-<<<<<<< HEAD
-msgid ""
-"In the grand-final rounds of a British Parliamentary format this form will "
-"not let you nominate a single winner. To work around this, you need to first "
-"nominate a second 'fake' winner in this ballot and save/complete the ballot "
-"as normal. To then correct this result, you go to the <a href=\"%(admin_fix)s"
-"\" target=\"_blank\">Team Scores page of the Edit Database area</a>, click "
-"the <em>Team Score</em> of the 'fake' winner of this debate, set the "
-"<em>Win</em> field to <strong>No</strong>, and then <em>Save</em> the change."
-msgstr ""
-
-#: results/templates/ballot_entry_base.html:66
-#, python-format
-msgid ""
-"%(i_team)s had speakers who spoke multiple times in the last round — i.e. an "
-"'iron' person speech. Please carefully check the ballot to see if that is "
-"still the case for this round. If it is, ensure the speakers selected below "
-"reflect this."
-msgstr ""
-
-#: results/templates/ballot_entry_form.html:38
-#, python-format
-msgid "Scoresheet from chair %(chair)s"
-=======
 msgid "In the grand-final rounds of a British Parliamentary format this form will not let you nominated a single winner. To work around this, you need to first nominate a second 'fake' winner in this ballot and save/complete the ballot as normal. To then correct this result, you go to the <a href=\"%(admin_fix)s\" target=\"_blank\">Team Scores page of the Edit Database area</a>, click the <em>Team Score</em> of the 'fake' winner of this debate, set the <em>Win</em> field to <strong>No</strong>, and then <em>Save</em> the change."
->>>>>>> b4fb6dfe
 msgstr ""
 
 #: results/templates/ballot_entry_form.html:42
@@ -1074,24 +977,6 @@
 msgid "It looks like you don't have a debate this round."
 msgstr ""
 
-<<<<<<< HEAD
-#: results/views.py:518
-msgid ""
-"It looks like you're assigned to two or more debates this round. Please "
-"contact a tab room official."
-msgstr ""
-
-#: results/views.py:526
-msgid ""
-"Your debate doesn't have a chair, so you can't enter results for it. Please "
-"contact a tab room official."
-msgstr ""
-
-#: results/views.py:531
-msgid ""
-"It looks like the sides for this debate haven't yet been confirmed, so you "
-"can't enter results for it. Please contact a tab room official."
-=======
 #: results/views.py:464
 msgid "It looks like you're assigned to two or more debates this round. Please contact a tab room official."
 msgstr ""
@@ -1102,7 +987,6 @@
 
 #: results/views.py:477
 msgid "It looks like the sides for this debate haven't yet been confirmed, so you can't enter results for it. Please contact a tab room official."
->>>>>>> b4fb6dfe
 msgstr ""
 
 #: results/views.py:625
