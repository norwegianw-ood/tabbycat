--- conflicted
+++ resolved
@@ -1,29 +1,12 @@
-<<<<<<< HEAD
-# Tabbycat translations, results module
-# Copyright (C) 2018 Tabbycat developers and translators
-# This file is distributed under the same license as the Tabbycat package.
-# Chuan-Zheng Lee <czlee@stanford.edu>, 2018
-#
-#, fuzzy
-=======
->>>>>>> b4fb6dfe
 msgid ""
 msgstr ""
 "Project-Id-Version: tabbycat\n"
 "Report-Msgid-Bugs-To: \n"
 "POT-Creation-Date: 2019-07-21 05:14-0700\n"
-<<<<<<< HEAD
-"PO-Revision-Date: YEAR-MO-DA HO:MI+ZONE\n"
-"Last-Translator: David Alejandro Huertas Erazo <dale.huertas@gmail.com>, "
-"2018\n"
-"Language-Team: Spanish (https://www.transifex.com/tabbycat/teams/80723/es/)\n"
-"Language: es\n"
-=======
 "PO-Revision-Date: 2019-07-21 12:18\n"
 "Last-Translator: philip_tc\n"
 "Language-Team: Spanish\n"
 "Language: es_ES\n"
->>>>>>> b4fb6dfe
 "MIME-Version: 1.0\n"
 "Content-Type: text/plain; charset=UTF-8\n"
 "Content-Transfer-Encoding: 8bit\n"
@@ -56,17 +39,8 @@
 msgstr "La configuración de la ballot no puede ser descartada y confirmada al mismo tiempo."
 
 #: results/forms.py:164
-<<<<<<< HEAD
-msgid ""
-"The debate status can't be confirmed unless one of the ballot sets is "
-"confirmed."
-msgstr ""
-"El estatus del debate no puede ser confirmado sin que un conjunto de ballots "
-"este confirmado."
-=======
 msgid "The debate status can't be confirmed unless one of the ballot sets is confirmed."
 msgstr "El estatus del debate no puede ser confirmado sin que un conjunto de ballots este confirmado."
->>>>>>> b4fb6dfe
 
 #: results/forms.py:304
 msgid "---------"
@@ -123,22 +97,6 @@
 
 #: results/forms.py:704
 #, python-format
-<<<<<<< HEAD
-msgid ""
-"The margin (%(margin).1f) exceeds the maximum allowable margin "
-"(%(max_margin).1f)."
-msgstr ""
-"El margen (%(margin).1f) excede el margen máximo permitido (%(max_margin).1f)"
-
-#: results/forms.py:781
-#, python-format
-msgid ""
-"The total scores for the teams are the same (i.e. a draw) for adjudicator "
-"%(adj)s."
-msgstr ""
-"Los puntajes de equipo son los mismos (i.e. hay un empate) para el adjudicar "
-"%(adj)s."
-=======
 msgid "The margin (%(margin).1f) exceeds the maximum allowable margin (%(max_margin).1f)."
 msgstr "El margen (%(margin).1f) excede el margen máximo permitido (%(max_margin).1f)"
 
@@ -146,7 +104,6 @@
 #, python-format
 msgid "The total scores for the teams are the same (i.e. a draw) for adjudicator %(adj)s."
 msgstr "Los puntajes de equipo son los mismos (i.e. hay un empate) para el adjudicar %(adj)s."
->>>>>>> b4fb6dfe
 
 #: results/forms.py:789
 #, python-format
@@ -159,18 +116,8 @@
 msgstr "%(team)s(%(side)s)"
 
 #: results/forms.py:835
-<<<<<<< HEAD
-msgid ""
-"Sides for this debate are not confirmed. You can't save a result for this "
-"debate until the sides have been confirmed in the draw."
-msgstr ""
-"Los bancadas para este debate no están confirmadas. No pueden guardar los "
-"resultadas de este debate hasta que las bancadas hallan sido confirmadas en "
-"el enfrentamiento."
-=======
 msgid "Sides for this debate are not confirmed. You can't save a result for this debate until the sides have been confirmed in the draw."
 msgstr "Los bancadas para este debate no están confirmadas. No pueden guardar los resultadas de este debate hasta que las bancadas hallan sido confirmadas en el enfrentamiento."
->>>>>>> b4fb6dfe
 
 #: results/forms.py:842
 msgid "There must be exactly two teams advancing."
@@ -283,17 +230,8 @@
 msgstr "puntajes de orador por el juez"
 
 #: results/models.py:213
-<<<<<<< HEAD
-msgid ""
-"The debate team, debate adjudicator and ballot submission must all relate to "
-"the same debate."
-msgstr ""
-"El equipo de debate, adjudicador del debate y el envío de la ballot deben "
-"estar todos relacionados al mismo debate."
-=======
 msgid "The debate team, debate adjudicator and ballot submission must all relate to the same debate."
 msgstr "El equipo de debate, adjudicador del debate y el envío de la ballot deben estar todos relacionados al mismo debate."
->>>>>>> b4fb6dfe
 
 #: results/models.py:229
 msgid "points"
@@ -332,21 +270,8 @@
 msgstr "fantasma"
 
 #: results/models.py:279
-<<<<<<< HEAD
-msgid ""
-"If checked, this score does not count towards the speaker tab. This is "
-"typically checked for speeches where someone spoke twice to make up for an "
-"absent teammate (sometimes known as \"iron-person\" or \"iron-man\" "
-"speeches)."
-msgstr ""
-"Si se marca, este puntaje no contara para la tabla de oradores. Esto es "
-"usualmente marcado para discursos donde alguno habló dos veces cubrir un "
-"compañero de debate ausente (algunas veces conocido como discursos de \"iron-"
-"person o \"iron man\")."
-=======
 msgid "If checked, this score does not count towards the speaker tab. This is typically checked for speeches where someone spoke twice to make up for an absent teammate (sometimes known as \"iron-person\" or \"iron-man\" speeches)."
 msgstr "Si se marca, este puntaje no contara para la tabla de oradores. Esto es usualmente marcado para discursos donde alguno habló dos veces cubrir un compañero de debate ausente (algunas veces conocido como discursos de \"iron-person o \"iron man\")."
->>>>>>> b4fb6dfe
 
 #: results/models.py:288
 msgid "speaker score"
@@ -362,13 +287,7 @@
 
 #: results/models.py:301
 msgid "The ballot submission and debate team must relate to the same debate."
-<<<<<<< HEAD
-msgstr ""
-"El ingreso de la ballot y el debate deben estar relacionados con el mismo "
-"debate."
-=======
 msgstr "El ingreso de la ballot y el debate deben estar relacionados con el mismo debate."
->>>>>>> b4fb6dfe
 
 #: results/tables.py:18
 msgid "Whether this debate's ballot has been checked in"
@@ -397,7 +316,6 @@
 #: results/templates/admin_results.html:12
 msgid "Recent 'Iron-Persons'"
 msgstr ""
-<<<<<<< HEAD
 
 #: results/templates/admin_results.html:20
 msgid "Teams who have recently missed a speaker"
@@ -409,60 +327,6 @@
 msgstr ""
 
 #: results/templates/admin_results.html:43
-#, python-format
-msgid ""
-"\n"
-"                    A speaker from %(team)s gave multiple speeches in the "
-"current round\n"
-"                  "
-msgstr ""
-
-#: results/templates/admin_results.html:52
-msgid "No known cases in the current or previous round"
-msgstr ""
-
-#: results/templates/admin_results.html:66
-msgid "Complete Round"
-msgstr ""
-
-#: results/templates/admin_results.html:76
-msgid ""
-"This page automatically updates with the new ballot entries and checkins as "
-"they occur. You will, however, need to reload it once all ballots are "
-"completed in order to advance the round."
-msgstr ""
-
-#: results/templates/admin_results.html:81
-#, python-format
-msgid ""
-"This tournament's configuration is set to <strong>British Parliamentary</"
-"strong> with <strong>one ballot per voting adjudicator</strong>. This "
-"combination isn't allowed: BP tournaments must use consensus ballots. "
-"Results can't be entered while this configuration is in place. Please <a "
-"href=\"%(debate_rules_url)s\">revise this tournament's configuration</a> "
-"before you try to enter results."
-msgstr ""
-"La configuración de este torneo es <strong>Parlamento Británico</strong> con "
-"<strong>una ballot por juez con voto</strong>. Esta combinación no es "
-"permitida: los torneos con formato PB deben usar ballots por consenso. Los "
-"resultados no pueden ser introducidos mientras se mantenga esta "
-"configuración. Por favor <a href=\"%(debate_rules_url)s\">revise la "
-"configuración de este torneo</a> antes de intentar introducir resultados.  "
-
-#: results/templates/admin_results.html:89
-=======
-
-#: results/templates/admin_results.html:20
-msgid "Teams who have recently missed a speaker"
-msgstr ""
-
-#: results/templates/admin_results.html:36
-#, python-format
-msgid "A speaker from %(team)s gave multiple speeches in the previous round"
-msgstr ""
-
-#: results/templates/admin_results.html:43
->>>>>>> b4fb6dfe
 #, python-format
 msgid "\n"
 "                    A speaker from %(team)s gave multiple speeches in the current round\n"
@@ -473,14 +337,6 @@
 msgid "No known cases in the current or previous round"
 msgstr ""
 
-<<<<<<< HEAD
-#: results/templates/admin_results.html:98
-#, python-format
-msgid ""
-"Your tournament configuration allows ballots to be submitted online by "
-"adjudicators. The draw <a href=\"%(display_url)s\" class=\"alert-link\">must "
-"be released</a> before they can do so for this round."
-=======
 #: results/templates/admin_results.html:66
 msgid "Complete Round"
 msgstr ""
@@ -502,19 +358,11 @@
 #: results/templates/admin_results.html:98
 #, python-format
 msgid "Your tournament configuration allows ballots to be submitted online by adjudicators. The draw <a href=\"%(display_url)s\" class=\"alert-link\">must be released</a> before they can do so for this round."
->>>>>>> b4fb6dfe
 msgstr ""
 
 #: results/templates/admin_results.html:105
 #, python-format
-<<<<<<< HEAD
-msgid ""
-"Your tournament configuration allows feedback to be submitted online by "
-"participants. The draw <a href=\"%(display_url)s\" class=\"alert-link\">must "
-"be released</a> before they can do so for this round."
-=======
 msgid "Your tournament configuration allows feedback to be submitted online by participants. The draw <a href=\"%(display_url)s\" class=\"alert-link\">must be released</a> before they can do so for this round."
->>>>>>> b4fb6dfe
 msgstr ""
 
 #: results/templates/assistant_enter_results.html:7
@@ -552,47 +400,9 @@
 msgstr "Entrar resultados "
 
 #: results/templates/assistant_results.html:12
-<<<<<<< HEAD
-msgid ""
-"This page automatically updates with the new ballot entries and checkins as "
-"they occur."
-msgstr ""
-
-#: results/templates/assistant_results.html:16
-msgid ""
-"This tournament's configuration is set to <strong>British Parliamentary</"
-"strong> with <strong>one ballot per voting adjudicator</strong>. This "
-"combination isn't allowed: BP tournaments must use consensus ballots. "
-"Results can't be entered while this configuration is in place. Please ask an "
-"administrator to change this configuration."
-msgstr ""
-"La configuración de este torneo está ajustada a <strong>Parlamentario "
-"Británico </strong> con <strong> una ballor por adjudicar con voto </"
-"strong>. Está combinación no está permitida: Los torneos BP deben usar "
-"ballots de consenso. Los resultados no pueden ser ingresados mientras esta "
-"configuración este. Por favor pregunte a un administrador para que cambie "
-"esta configuración."
-
-#: results/templates/assistant_results.html:23
-msgid ""
-"Currently there are no motions entered for this round, so debate results "
-"cannot be entered. Please ask an administrator to add motions."
-=======
 msgid "This page automatically updates with the new ballot entries and checkins as they occur."
->>>>>>> b4fb6dfe
-msgstr ""
-
-<<<<<<< HEAD
-#: results/templates/assistant_results.html:33
-#, python-format
-msgid ""
-"One debate does not have its sides confirmed. Results for this debate cannot "
-"be entered until its side allocations are marked as confirmed."
-msgid_plural ""
-"%(ndebates)s debate do not have their sides confirmed. Results for these "
-"debates cannot be entered until their side allocations are marked as "
-"confirmed."
-=======
+msgstr ""
+
 #: results/templates/assistant_results.html:16
 msgid "This tournament's configuration is set to <strong>British Parliamentary</strong> with <strong>one ballot per voting adjudicator</strong>. This combination isn't allowed: BP tournaments must use consensus ballots. Results can't be entered while this configuration is in place. Please ask an administrator to change this configuration."
 msgstr "La configuración de este torneo está ajustada a <strong>Parlamentario Británico </strong> con <strong> una ballor por adjudicar con voto </strong>. Está combinación no está permitida: Los torneos BP deben usar ballots de consenso. Los resultados no pueden ser ingresados mientras esta configuración este. Por favor pregunte a un administrador para que cambie esta configuración."
@@ -605,7 +415,6 @@
 #, python-format
 msgid "One debate does not have its sides confirmed. Results for this debate cannot be entered until its side allocations are marked as confirmed."
 msgid_plural "%(ndebates)s debate do not have their sides confirmed. Results for these debates cannot be entered until their side allocations are marked as confirmed."
->>>>>>> b4fb6dfe
 msgstr[0] ""
 msgstr[1] ""
 
@@ -646,12 +455,7 @@
 
 #: results/templates/ballot/bp_elimination_ballot.html:6
 #: results/templates/ballot/standard_ballot_set.html:6
-<<<<<<< HEAD
-msgid ""
-"There are some problems with this scoresheet. Please review and correct them."
-=======
 msgid "There are some problems with this scoresheet. Please review and correct them."
->>>>>>> b4fb6dfe
 msgstr ""
 
 #: results/templates/ballot/bp_elimination_ballot.html:12
@@ -770,62 +574,27 @@
 msgstr ""
 
 #: results/templates/ballot_entry.html:21
-<<<<<<< HEAD
-=======
 #, python-format
 msgid "This ballot entry interface is in beta, if you encounter any problems the older version of the interface is <a href=\"%(old_url)s\" class=\"alert-link\">available here</a>."
 msgstr ""
 
-#: results/templates/ballot_entry_base.html:6
->>>>>>> b4fb6dfe
-#, python-format
-msgid ""
-"This ballot entry interface is in beta, if you encounter any problems the "
-"older version of the interface is <a href=\"%(old_url)s\" class=\"alert-link"
-"\">available here</a>."
-msgstr ""
-
-<<<<<<< HEAD
-#: results/templates/ballot_entry_base.html:6
-=======
 #: results/templates/ballot_entry_base.html:10
->>>>>>> b4fb6dfe
 #, python-format
 msgid "New Ballot Set for %(debate_name)s"
 msgstr ""
 
-<<<<<<< HEAD
-#: results/templates/ballot_entry_base.html:10
-#, python-format
-msgid "Edit Ballot Set for %(debate_name)s"
-msgstr ""
-
 #: results/templates/ballot_entry_base.html:42
-msgid ""
-"This debate has a panel with an even number of voting adjudicators. If the "
-"adjudicators split evenly, the debate will be awarded to the team for which "
-"the chair voted."
+msgid "This debate has a panel with an even number of voting adjudicators. If the adjudicators split evenly, the debate will be awarded to the team for which the chair voted."
 msgstr ""
 
 #: results/templates/ballot_entry_base.html:52
 #, python-format
-msgid ""
-"In the grand-final rounds of a British Parliamentary format this form will "
-"not let you nominate a single winner. To work around this, you need to first "
-"nominate a second 'fake' winner in this ballot and save/complete the ballot "
-"as normal. To then correct this result, you go to the <a href=\"%(admin_fix)s"
-"\" target=\"_blank\">Team Scores page of the Edit Database area</a>, click "
-"the <em>Team Score</em> of the 'fake' winner of this debate, set the "
-"<em>Win</em> field to <strong>No</strong>, and then <em>Save</em> the change."
+msgid "In the grand-final rounds of a British Parliamentary format this form will not let you nominate a single winner. To work around this, you need to first nominate a second 'fake' winner in this ballot and save/complete the ballot as normal. To then correct this result, you go to the <a href=\"%(admin_fix)s\" target=\"_blank\">Team Scores page of the Edit Database area</a>, click the <em>Team Score</em> of the 'fake' winner of this debate, set the <em>Win</em> field to <strong>No</strong>, and then <em>Save</em> the change."
 msgstr ""
 
 #: results/templates/ballot_entry_base.html:66
 #, python-format
-msgid ""
-"%(i_team)s had speakers who spoke multiple times in the last round — i.e. an "
-"'iron' person speech. Please carefully check the ballot to see if that is "
-"still the case for this round. If it is, ensure the speakers selected below "
-"reflect this."
+msgid "%(i_team)s had speakers who spoke multiple times in the last round — i.e. an 'iron' person speech. Please carefully check the ballot to see if that is still the case for this round. If it is, ensure the speakers selected below reflect this."
 msgstr ""
 
 #: results/templates/ballot_entry_form.html:38
@@ -842,36 +611,6 @@
 msgid "Error with %(pos)s's speaker field: %(error)s"
 msgstr ""
 
-=======
-#: results/templates/ballot_entry_base.html:42
-msgid "This debate has a panel with an even number of voting adjudicators. If the adjudicators split evenly, the debate will be awarded to the team for which the chair voted."
-msgstr ""
-
-#: results/templates/ballot_entry_base.html:52
-#, python-format
-msgid "In the grand-final rounds of a British Parliamentary format this form will not let you nominate a single winner. To work around this, you need to first nominate a second 'fake' winner in this ballot and save/complete the ballot as normal. To then correct this result, you go to the <a href=\"%(admin_fix)s\" target=\"_blank\">Team Scores page of the Edit Database area</a>, click the <em>Team Score</em> of the 'fake' winner of this debate, set the <em>Win</em> field to <strong>No</strong>, and then <em>Save</em> the change."
-msgstr ""
-
-#: results/templates/ballot_entry_base.html:66
-#, python-format
-msgid "%(i_team)s had speakers who spoke multiple times in the last round — i.e. an 'iron' person speech. Please carefully check the ballot to see if that is still the case for this round. If it is, ensure the speakers selected below reflect this."
-msgstr ""
-
-#: results/templates/ballot_entry_form.html:38
-#, python-format
-msgid "Scoresheet from chair %(chair)s"
-msgstr ""
-
-#: results/templates/ballot_entry_form.html:42
-msgid "Scoresheet, no chair set"
-msgstr ""
-
-#: results/templates/ballot_entry_form.html:63
-#, python-format
-msgid "Error with %(pos)s's speaker field: %(error)s"
-msgstr ""
-
->>>>>>> b4fb6dfe
 #: results/templates/ballot_entry_form.html:69
 #, python-format
 msgid "Error with %(pos)s's duplicate speaker field: %(error)s"
@@ -958,7 +697,6 @@
 
 #: results/templates/public_ballot_set.html:93
 #: results/templates/public_ballot_set.html:97
-<<<<<<< HEAD
 #, python-format
 msgid "<em>Total for %(name)s (%(side)s)</em>"
 msgstr ""
@@ -970,19 +708,6 @@
 
 #: results/templates/public_ballot_set_error.html:14
 #, python-format
-=======
-#, python-format
-msgid "<em>Total for %(name)s (%(side)s)</em>"
-msgstr ""
-
-#: results/templates/public_ballot_set_error.html:4
-#: results/templates/public_ballot_set_error.html:6
-msgid "Ballot Not Available"
-msgstr ""
-
-#: results/templates/public_ballot_set_error.html:14
-#, python-format
->>>>>>> b4fb6dfe
 msgid "<a href=\"%(url)s\">Back to the tournament home page.</a>"
 msgstr ""
 
@@ -1004,17 +729,8 @@
 
 #: results/templates/public_enter_results.html:30
 #, python-format
-<<<<<<< HEAD
-msgid ""
-"This form has already been submitted <strong>once</strong>. Please contact a "
-"tab official after submitting your form."
-msgid_plural ""
-"This form has already been submitted <strong>%(nsubmissions)s</strong> "
-"times. Please contact a tab official after submitting your form."
-=======
 msgid "This form has already been submitted <strong>once</strong>. Please contact a tab official after submitting your form."
 msgid_plural "This form has already been submitted <strong>%(nsubmissions)s</strong> times. Please contact a tab official after submitting your form."
->>>>>>> b4fb6dfe
 msgstr[0] ""
 msgstr[1] ""
 
@@ -1047,7 +763,6 @@
 #, python-format
 msgid "Results for %(round_name)s"
 msgstr "Resultados ronda %(round_name)s"
-<<<<<<< HEAD
 
 #: results/templates/public_results_not_available.html:4
 #: results/templates/public_results_not_available.html:6
@@ -1057,51 +772,14 @@
 msgstr ""
 
 #: results/templates/public_results_not_available.html:12
-#, fuzzy, python-format
-#| msgid "The results for %(round_name)s aren't yet available"
+#, python-format
 msgid "The results for %(round_name)s aren't yet available."
-msgstr "Los resultados de la ronda %(round_name)s aun no están disponibles"
+msgstr ""
 
 #: results/templates/public_results_silent.html:12
-#, fuzzy, python-format
-#| msgid "%(round_name)s is a silent round"
+#, python-format
 msgid "%(round_name)s is a silent round."
-msgstr "%(round_name)s es una ronda cerrada"
-=======
-
-#: results/templates/public_results_not_available.html:4
-#: results/templates/public_results_not_available.html:6
-#: results/templates/public_results_silent.html:4
-#: results/templates/public_results_silent.html:6
-msgid "Results Not Available"
-msgstr ""
-
-#: results/templates/public_results_not_available.html:12
-#, python-format
-msgid "The results for %(round_name)s aren't yet available."
-msgstr ""
-
-#: results/templates/public_results_silent.html:12
-#, python-format
-msgid "%(round_name)s is a silent round."
-msgstr ""
-
-#: results/utils.py:17
-msgid "No Ballot"
-msgstr "No hay ballot"
-
-#: results/utils.py:19
-msgid "Ballot is Unconfirmed"
-msgstr "La ballot está sin confirmar"
-
-#: results/utils.py:21
-msgid "Ballot is Confirmed"
-msgstr "La ballot está confirmada"
-
-#: results/utils.py:23
-msgid "Debate was Postponed"
-msgstr "El debate fue pospuesto "
->>>>>>> b4fb6dfe
+msgstr ""
 
 #: results/utils.py:17
 msgid "No Ballot"
@@ -1260,17 +938,8 @@
 
 #: results/views.py:408
 #, python-format
-<<<<<<< HEAD
-msgid ""
-"Whoops! The debate %(debate)s doesn't have its sides confirmed, so you can't "
-"enter results for it."
-msgstr ""
-"¡Upsss! El debate %(debate)s no tiene asignaciones confirmadas, por eso no "
-"puedes ingresar los resultados."
-=======
 msgid "Whoops! The debate %(debate)s doesn't have its sides confirmed, so you can't enter results for it."
 msgstr "¡Upsss! El debate %(debate)s no tiene asignaciones confirmadas, por eso no puedes ingresar los resultados."
->>>>>>> b4fb6dfe
 
 #: results/views.py:448
 #, python-format
@@ -1305,11 +974,6 @@
 msgstr "Parece que no fuiste asignado a ningún debate en esta ronda."
 
 #: results/views.py:518
-<<<<<<< HEAD
-msgid ""
-"It looks like you're assigned to two or more debates this round. Please "
-"contact a tab room official."
-=======
 msgid "It looks like you're assigned to two or more debates this round. Please contact a tab room official."
 msgstr "Parece que fuiste asignado a dos o más debates en esta ronda. Por favor contacta al equipo de tabulación."
 
@@ -1324,23 +988,8 @@
 #: results/views.py:625
 #, python-format
 msgid "This debate is in %s, which is a silent round."
->>>>>>> b4fb6dfe
-msgstr ""
-
-<<<<<<< HEAD
-#: results/views.py:526
-msgid ""
-"Your debate doesn't have a chair, so you can't enter results for it. Please "
-"contact a tab room official."
-msgstr ""
-"Tu debate no tiene juez principal, por eso no pedes ingresar los resultados. "
-"Por favor contacta al equipo de tabulación."
-
-#: results/views.py:531
-msgid ""
-"It looks like the sides for this debate haven't yet been confirmed, so you "
-"can't enter results for it. Please contact a tab room official."
-=======
+msgstr ""
+
 #: results/views.py:628
 #, python-format
 msgid "This debate is in %s, the results for which aren't available yet."
@@ -1349,49 +998,17 @@
 #: results/views.py:632
 #, python-format
 msgid "The result for debate %s is not confirmed."
->>>>>>> b4fb6dfe
-msgstr ""
-
-<<<<<<< HEAD
-#: results/views.py:625
-#, python-format
-msgid "This debate is in %s, which is a silent round."
-msgstr ""
-
-#: results/views.py:628
-#, python-format
-msgid "This debate is in %s, the results for which aren't available yet."
-msgstr ""
-
-#: results/views.py:632
-#, python-format
-msgid "The result for debate %s is not confirmed."
 msgstr ""
 
 #: results/views.py:635
-#, fuzzy, python-format
-#| msgid "The ballot set can't be both discarded and confirmed."
+#, python-format
 msgid "The debate %s does not have a confirmed ballot."
 msgstr ""
-"La configuración de la ballot no puede ser descartada y confirmada al mismo "
-"tiempo."
 
 #: results/views.py:652
-#, fuzzy, python-format
-#| msgid "Error with result for %(debate)s"
+#, python-format
 msgid "There is no result yet for debate %s."
-msgstr "Error con el resultado de %(debate)s"
-=======
-#: results/views.py:635
-#, python-format
-msgid "The debate %s does not have a confirmed ballot."
-msgstr ""
-
-#: results/views.py:652
-#, python-format
-msgid "There is no result yet for debate %s."
-msgstr ""
->>>>>>> b4fb6dfe
+msgstr ""
 
 #: results/views.py:703
 #, python-format
@@ -1401,30 +1018,3 @@
 #: results/views.py:707
 msgid "Adjudicator"
 msgstr ""
-<<<<<<< HEAD
-
-#~ msgid "Bye Debate"
-#~ msgstr "Chao Debate"
-
-#~ msgid "Re-edit v%(version)d"
-#~ msgstr "Re-editar v%(version)d"
-
-#~ msgid "Edit v%(version)d"
-#~ msgstr "Editar v%(version)d"
-
-#~ msgid "Review v%(version)d"
-#~ msgstr "Revisar v%(version)d"
-
-#~ msgid " discarded; "
-#~ msgstr "descartado;"
-
-#~ msgid " added by %(user)s"
-#~ msgstr "Añadido por %(user)s"
-
-#~ msgid " a public submission from %(ip_address)s"
-#~ msgstr "un envío desde %(ip_address)s"
-
-#~ msgid "Advance to Next Round"
-#~ msgstr "Avanzar a la siguiente ronda "
-=======
->>>>>>> b4fb6dfe
