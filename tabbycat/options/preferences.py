from django.core.validators import MinValueValidator, validate_slug
from django.forms import ValidationError
from django.utils.encoding import force_str
from django.utils.translation import gettext_lazy as _
from django_summernote.widgets import SummernoteWidget
from dynamic_preferences.preferences import Section
from dynamic_preferences.registries import global_preferences_registry
from dynamic_preferences.types import BooleanPreference, ChoicePreference, FloatPreference, IntegerPreference, LongStringPreference, StringPreference

from standings.speakers import SpeakerStandingsGenerator
from standings.teams import TeamStandingsGenerator
from tournaments.utils import get_side_name_choices

from .models import tournament_preferences_registry
from .types import MultiValueChoicePreference


# ==============================================================================
scoring = Section('scoring', verbose_name=_("Score Rules"))
# ==============================================================================


@tournament_preferences_registry.register
class MinimumSpeakerScore(FloatPreference):
    help_text = _("Minimum allowed score for substantive speeches")
    section = scoring
    name = 'score_min'
    verbose_name = _("Minimum speaker score")
    default = 68.0


@tournament_preferences_registry.register
class MaximumSpeakerScore(FloatPreference):
    verbose_name = _("Maximum speaker score")
    help_text = _("Maximum allowed score for substantive speeches")
    section = scoring
    name = 'score_max'
    default = 82.0


@tournament_preferences_registry.register
class SpeakerScoreStep(FloatPreference):
    verbose_name = _("Speaker score step")
    help_text = _("Score steps allowed for substantive speeches, e.g. full points (1) or half points (0.5)")
    section = scoring
    name = 'score_step'
    default = 1.0


@tournament_preferences_registry.register
class MaximumMargin(FloatPreference):
    help_text = _("The largest amount by which one team can beat another (0 means no limit)")
    verbose_name = _("Maximum margin")
    section = scoring
    name = 'maximum_margin'
    default = 0.0
    field_kwargs = {'validators': [MinValueValidator(0.0)]}


@tournament_preferences_registry.register
class MinimumReplyScore(FloatPreference):
    help_text = _("Minimum allowed score for reply speeches")
    verbose_name = _("Minimum reply score")
    section = scoring
    name = 'reply_score_min'
    default = 34.0


@tournament_preferences_registry.register
class MaximumReplyScore(FloatPreference):
    help_text = _("Maximum allowed score for reply speeches")
    verbose_name = _("Maximum reply score")
    section = scoring
    name = 'reply_score_max'
    default = 41.0


@tournament_preferences_registry.register
class ReplyScoreStep(FloatPreference):
    help_text = _("Score steps allowed for reply speeches, e.g. full points (1) or half points (0.5)")
    verbose_name = _("Reply score step")
    section = scoring
    name = 'reply_score_step'
    default = 0.5


@tournament_preferences_registry.register
class MarginIncludesDissent(BooleanPreference):
    help_text = _("If checked, a team's winning margin includes dissenting adjudicators")
    verbose_name = _("Margin includes dissenters")
    section = scoring
    name = 'margin_includes_dissenters'
    default = False


# ==============================================================================
draw_rules = Section('draw_rules', verbose_name=_("Draw Rules"))
# ==============================================================================


@tournament_preferences_registry.register
class VotingScore(FloatPreference):
    help_text = _("The auto-allocator will only take adjudicators at or above this score as voting panellists")
    verbose_name = _("Minimum adjudicator score to vote")
    section = draw_rules
    name = 'adj_min_voting_score'
    default = 1.5


@tournament_preferences_registry.register
class AdjConflictPenalty(IntegerPreference):
    help_text = _("Penalty applied by adjudicator auto-allocator for conflicts")
    verbose_name = _("Adjudicator conflict penalty")
    section = draw_rules
    name = 'adj_conflict_penalty'
    default = 1000000


@tournament_preferences_registry.register
class AdjHistoryPenalty(IntegerPreference):
    help_text = _("Penalty applied by adjudicator auto-allocator for history")
    verbose_name = _("Adjudicator history penalty")
    section = draw_rules
    name = 'adj_history_penalty'
    default = 10000


@tournament_preferences_registry.register
class PreformedPanelMismatchPenalty(IntegerPreference):
    help_text = _("Penality applied by preformed panel auto-allocator for priority mismatch")
    verbose_name = _("Importance mismatch penalty")
    section = draw_rules
    name = 'preformed_panel_mismatch_penalty'
    default = 10000000


@tournament_preferences_registry.register
class TeamInstitutionPenalty(IntegerPreference):
    help_text = _("Penalty applied by conflict avoidance method for teams seeing their own institution")
    verbose_name = _("Team institution penalty")
    section = draw_rules
    name = 'team_institution_penalty'
    default = 1


@tournament_preferences_registry.register
class TeamHistoryPenalty(IntegerPreference):
    help_text = _("Penalty applied by conflict avoidance method for teams seeing each other twice or more")
    verbose_name = _("Team history penalty")
    section = draw_rules
    name = 'team_history_penalty'
    default = 1000


@tournament_preferences_registry.register
class AvoidSameInstitution(BooleanPreference):
    help_text = _("If checked, the draw will try to avoid pairing teams against their own institution")
    verbose_name = _("Avoid same institution")
    section = draw_rules
    name = 'avoid_same_institution'
    default = True


@tournament_preferences_registry.register
class AvoidTeamHistory(BooleanPreference):
    help_text = _("If checked, the draw will try to avoid having teams see each other twice")
    verbose_name = _("Avoid team history")
    section = draw_rules
    name = 'avoid_team_history'
    default = True


@tournament_preferences_registry.register
class DrawOddBracket(ChoicePreference):
    help_text = _("How odd brackets are resolved (see documentation for further details)")
    verbose_name = _("Odd bracket resolution method")
    section = draw_rules
    name = 'draw_odd_bracket'
    choices = (
        ('pullup_top', _("Pull up from top")),
        ('pullup_bottom', _("Pull up from bottom")),
        ('pullup_middle', _("Pull up from middle")),
        ('pullup_random', _("Pull up at random")),
        ('intermediate', _("Intermediate brackets")),
        ('intermediate_bubble_up_down', _("Intermediate brackets with bubble-up-bubble-down")),
        ('intermediate1', _("Intermediate 1 (pre-allocated sides)")),
        ('intermediate2', _("Intermediate 2 (pre-allocated sides)")),
    )
    default = 'intermediate_bubble_up_down'


@tournament_preferences_registry.register
class DrawSideAllocations(ChoicePreference):
    help_text = _("How affirmative/negative positions are assigned (see documentation for further details)")
    verbose_name = _("Side allocations method")
    section = draw_rules
    name = 'draw_side_allocations'
    choices = (
        ('random', _("Random")),
        ('balance', _("Balance")),
        ('preallocated', _("Pre-allocated")),
        ('manual-ballot', _("Manually enter from ballot")),
    )
    default = 'balance'


@tournament_preferences_registry.register
class DrawPairingMethod(ChoicePreference):
    help_text = _("Slide: 1 vs 6, 2 vs 7, …. Fold: 1 vs 10, 2 vs 9, …. Adjacent: 1 vs 2, 3 vs 4, ….")
    verbose_name = _("Pairing method")
    section = draw_rules
    name = 'draw_pairing_method'
    choices = (
        ('slide', _("Slide")),
        ('fold', _("Fold")),
        ('random', _("Random")),
        ('adjacent', _("Adjacent")),
        ('fold_top_adjacent_rest', _("Fold top, adjacent rest")),
    )
    default = 'slide'


@tournament_preferences_registry.register
class DrawAvoidConflicts(ChoicePreference):
    help_text = _("Method used to try to avoid teams facing each other multiple times or their "
        "own institution (see documentation for further details)")
    verbose_name = _("Conflict avoidance method")
    section = draw_rules
    name = 'draw_avoid_conflicts'
    choices = (
        ('off', _("Off")),
        ('one_up_one_down', _("One-up-one-down")),
    )
    default = 'one_up_one_down'


@tournament_preferences_registry.register
class DrawPullupRestriction(ChoicePreference):
    help_text = _("If using pull-ups, restrict which teams can be pulled up. "
        "Two-team formats only. Has no effect on BP or intermediate brackets.")
    verbose_name = _("Pullup restriction")
    section = draw_rules
    name = 'draw_pullup_restriction'
    choices = (
        ('none', _("No restriction")),
        ('least_to_date', _("Choose from teams who have been pulled up the fewest times so far")),
        ('lowest_ds_wins', _("Choose from teams with the lowest draw strength by wins so far")),
        ('lowest_ds_speaks', _("Choose from teams with the lowest draw strength by speaks so far")),
    )
    default = 'none'


@tournament_preferences_registry.register
class BPPullupDistribution(ChoicePreference):
    help_text = _("In BP, how pullups are distributed. Only \"Anywhere\" is WUDC-compliant.")
    verbose_name = _("BP pullup distribution")
    section = draw_rules
    name = 'bp_pullup_distribution'
    choices = (
        ('anywhere', _("Anywhere in bracket")),
        ('one_room', _("All in the same room (not WUDC-compliant)")),
    )
    default = 'anywhere'


@tournament_preferences_registry.register
class BPPositionCost(ChoicePreference):
    help_text = _("In BP, which position cost function to use (see documentation for details)")
    verbose_name = _("BP position cost")
    section = draw_rules
    name = 'bp_position_cost'
    choices = (
        ('simple', _("Simple")),
        ('entropy', _("Rényi entropy")),
        ('variance', _("Population variance")),
    )
    default = 'entropy'


@tournament_preferences_registry.register
class BPRenyiOrder(FloatPreference):
    help_text = _("Rényi order α, if BP position cost uses Rényi entropy. "
                  "Shannon is α = 1, Hartley is α = 0, collision is α = 2. "
                  "See documentation for details.")
    verbose_name = _("Rényi order (BP)")
    section = draw_rules
    name = 'bp_renyi_order'
    default = 1.0
    field_kwargs = {'validators': [MinValueValidator(0.0)]}


@tournament_preferences_registry.register
class BPPositionCostExponent(FloatPreference):
    help_text = _("The BP position cost is raised to this power; higher exponents "
                  "bias towards resolving fewer large position imbalances over more "
                  "small ones. See documentation for details.")
    verbose_name = _("BP position cost exponent")
    section = draw_rules
    name = 'bp_position_cost_exponent'
    default = 4.0
    field_kwargs = {'validators': [MinValueValidator(0.0)]}


@tournament_preferences_registry.register
class BPAssignmentMethod(ChoicePreference):
    help_text = _("In BP, which method to use to solve the assignment problem. "
                  "Only Hungarian with preshuffling is WUDC-compliant.")
    verbose_name = _("BP assignment method")
    section = draw_rules
    name = 'bp_assignment_method'
    choices = (
        ('hungarian', _("Hungarian algorithm (not WUDC-compliant)")),
        ('hungarian_preshuffled', _("Hungarian algorithm with preshuffling")),
    )
    default = 'hungarian_preshuffled'


@tournament_preferences_registry.register
class SkipAdjCheckins(BooleanPreference):
    help_text = _("Automatically make all adjudicators available for all rounds")
    verbose_name = _("Skip adjudicator check-ins")
    section = draw_rules
    name = 'draw_skip_adj_checkins'
    default = False


@tournament_preferences_registry.register
class HidePanellistPosition(BooleanPreference):
    help_text = _("Hide panellist positions in the UI (and don't allocate them)")
    verbose_name = _("No panellist adjudicators")
    section = draw_rules
    name = 'no_panellist_position'
    default = False


@tournament_preferences_registry.register
class HideTraineePosition(BooleanPreference):
    help_text = _("Hide trainee positions in the UI (and don't allocate them)")
    verbose_name = _("No trainee adjudicators")
    section = draw_rules
    name = 'no_trainee_position'
    default = False


# ==============================================================================
feedback = Section('feedback', verbose_name=_("Feedback"))
# ==============================================================================


@tournament_preferences_registry.register
class MinimumAdjScore(FloatPreference):
    help_text = _("Minimum possible adjudicator score that can be given")
    verbose_name = _("Minimum adjudicator score")
    section = feedback
    name = 'adj_min_score'
    default = 0.0


@tournament_preferences_registry.register
class MaximumAdjScore(FloatPreference):
    help_text = _("Maximum possible adjudicator score that can be given")
    verbose_name = _("Maximum adjudicator score")
    section = feedback
    name = 'adj_max_score'
    default = 5.0


@tournament_preferences_registry.register
class FeedbackPaths(ChoicePreference):
    help_text = _("Used to inform available choices in the feedback forms for adjudicators (both online and printed) and feedback progress")
    verbose_name = _("Allow and expect feedback to be submitted by")
    section = feedback
    name = 'feedback_paths'
    choices = (
        ('minimal', _("Chairs on panellists and trainees")),
        ('with-p-on-c', _("Panellists on chairs, chairs on panellists and trainees")),
        ('all-adjs', _("All adjudicators (including trainees) on each other")),
    )
    default = 'with-p-on-c'


@tournament_preferences_registry.register
class FeedbackFromTeams(ChoicePreference):
    verbose_name = _("Expect feedback to be submitted by teams on")
    help_text = _("Used to inform available choices in the feedback forms for teams (both online and printed) and feedback progress; this option is used by, e.g., UADC")
    section = feedback
    name = 'feedback_from_teams'
    choices = (
        ('orallist', _("Orallist only (voting panellists permitted, with prompts to select orallist)")),
        ('all-adjs', _("All adjudicators in their panels (including trainees)")),
    )
    default = 'orallist'


@tournament_preferences_registry.register
class ShowUnexpectedFeedback(BooleanPreference):
    verbose_name = _("Show unexpected feedback submissions in participants pages")
    help_text = _("Displays unexpected feedback with a question mark symbol; only relevant if public participants and feedback progress are both enabled")
    section = feedback
    name = 'show_unexpected_feedback'
    default = True


@tournament_preferences_registry.register
class ShowUnaccredited(BooleanPreference):
    help_text = _("Show if an adjudicator is a trainee (unaccredited)")
    verbose_name = _("Show unaccredited")
    section = feedback
    name = 'show_unaccredited'
    default = False


@tournament_preferences_registry.register
class FeedbackIntroduction(LongStringPreference):
    help_text = _("Any explanatory text needed to introduce the feedback form")
    verbose_name = _("Feedback introduction/explanation")
    section = feedback
    name = 'feedback_introduction'
    default = ''
    widget = SummernoteWidget(attrs={'height': 150, 'class': 'form-summernote'})
    field_kwargs = {'required': False}


# ==============================================================================
debate_rules = Section('debate_rules', verbose_name=_("Debate Rules"))
# ==============================================================================


@tournament_preferences_registry.register
class TeamsInDebate(ChoicePreference):
    help_text = _("Two-team format (e.g. Australs, WSDC) or British Parliamentary")
    verbose_name = _("Teams in debate")
    section = debate_rules
    name = 'teams_in_debate'
    choices = (
        ('two', _("Two-team format")),
        ('bp', _("British Parliamentary (four teams)")),
    )
    default = 'two'


@tournament_preferences_registry.register
class BallotsPerDebatePreliminary(ChoicePreference):
    help_text = _("Whether panels submit a ballot each or a single ballot for a debate during the preliminary rounds. Note: BP must use one per debate.")
    verbose_name = _("Ballots per debate, preliminary rounds")
    section = debate_rules
    name = 'ballots_per_debate_prelim'
    choices = (
        ('per-adj', _("One ballot per voting adjudicator")),
        ('per-debate', _("Consensus ballot (one ballot per debate)")),
    )
    default = 'per-adj'


@tournament_preferences_registry.register
class BallotsPerDebateElimination(ChoicePreference):
    help_text = _("Whether panels submit a ballot each or a single ballot for a debate during the elimination rounds. Note: BP must use one per debate.")
    verbose_name = _("Ballots per debate, elimination rounds")
    section = debate_rules
    name = 'ballots_per_debate_elim'
    choices = (
        ('per-adj', _("One ballot per voting adjudicator")),
        ('per-debate', _("Consensus ballot (one ballot per debate)")),
    )
    default = 'per-adj'


@tournament_preferences_registry.register
class BallotMustConfirmWinner(ChoicePreference):
    help_text = _("Whether adjudicator(s) must select the winning team in their ballot, and how it should be treated. Note: Not supported in BP.")
    verbose_name = _("Winner Declaration in ballot(s)")
    section = debate_rules
    name = 'winners_in_ballots'
    choices = (
        ('none', _("Do not require separate winner selection")),
        ('high-points', _("Require separate winner selection as a check on correct scores")),
        ('tied-points', _("Require winner selection to break tied-point debates")),
        ('low-points', _("Require winner selection, overriding scores")),
    )
    default = 'none'


@tournament_preferences_registry.register
class BallotUsesScores(ChoicePreference):
    help_text = _("When ballots should ask for speaker scores.")
    verbose_name = _("Require speaker scores")
    section = debate_rules
    name = 'speakers_in_ballots'
    choices = (
        ('always', _("Always require speaker scores")),
        ('prelim', _("Only require speaker scores in preliminary rounds")),
        ('never', _("Never require speaker scores")),
    )
    default = 'always'


@tournament_preferences_registry.register
class SubstantiveSpeakers(IntegerPreference):
    help_text = _("How many substantive speakers on a team")
    verbose_name = _("Substantive speakers")
    section = debate_rules
    name = 'substantive_speakers'
    default = 3


@tournament_preferences_registry.register
class SideNames(ChoicePreference):
    help_text = _("What to call the teams")
    verbose_name = _("Side names")
    section = debate_rules
    name = 'side_names'
    choices = get_side_name_choices()
    default = 'aff-neg'


@tournament_preferences_registry.register
class ReplyScores(BooleanPreference):
    help_text = _("Whether this style features scored reply speeches")
    verbose_name = _("Reply scores")
    section = debate_rules
    name = 'reply_scores_enabled'
    default = True


<<<<<<< HEAD
=======
@tournament_preferences_registry.register
class RequireSubstantiveForReply(BooleanPreference):
    help_text = _("Whether to limit reply speeches to speakers who gave a constructive speech in the debate")
    verbose_name = _("Require reply speaker to have given a substantive speech")
    section = debate_rules
    name = 'require_substantive_for_reply'
    default = True


@tournament_preferences_registry.register
class MotionVetoes(BooleanPreference):
    help_text = _("Enables the motion veto field on ballots, to track veto statistics")
    verbose_name = _("Motion vetoes")
    section = debate_rules
    name = 'motion_vetoes_enabled'
    default = True


>>>>>>> 75d6b215
# ==============================================================================
standings = Section('standings', verbose_name=_("Standings"))
# ==============================================================================


@tournament_preferences_registry.register
class StandingsMissedDebates(IntegerPreference):
    help_text = _("The number of substantive speeches a speaker can miss and still be on the speaker tab (-1 means no limit)")
    verbose_name = _("Speeches missable for standings eligibility")
    section = standings
    name = 'standings_missed_debates'
    default = -1


@tournament_preferences_registry.register
class StandingsMissedReplies(IntegerPreference):
    help_text = _("The number of reply speeches a speaker can miss and still be on the replies tab (-1 means no limit)")
    verbose_name = _("Replies missable for standings eligibility")
    section = standings
    name = 'standings_missed_replies'
    default = -1


@tournament_preferences_registry.register
class TeamStandingsPrecedence(MultiValueChoicePreference):
    help_text = _("Metrics to use to rank teams (see documentation for further details)")
    verbose_name = _("Team standings precedence")
    section = standings
    name = 'team_standings_precedence'
    choices = TeamStandingsGenerator.get_metric_choices()
    nfields = 8
    allow_empty = True
    default = ['wins', 'speaks_avg']

    def validate(self, value):
        super().validate(value)

        # Check that non-repeatable metrics aren't listed twice
        classes = [TeamStandingsGenerator.metric_annotator_classes[metric] for metric in value]
        duplicates = [c for c in classes if c.repeatable is False and classes.count(c) > 1]
        if duplicates:
            duplicates_str = ", ".join(list(set(force_str(c.name) for c in duplicates)))
            raise ValidationError(_("The following metrics can't be listed twice: "
                    "%(duplicates)s") % {'duplicates': duplicates_str})


@tournament_preferences_registry.register
class TeamStandingsExtraMetrics(MultiValueChoicePreference):
    help_text = _("Metrics to calculate, but not used to rank teams")
    verbose_name = _("Team standings extra metrics")
    section = standings
    name = 'team_standings_extra_metrics'
    choices = TeamStandingsGenerator.get_metric_choices(ranked_only=False)
    nfields = 5
    allow_empty = True
    default = []


@tournament_preferences_registry.register
class SpeakerStandingsPrecedence(MultiValueChoicePreference):
    help_text = _("Metrics to use to rank speakers (see documentation for further details)")
    verbose_name = _("Speaker standings precedence")
    section = standings
    name = 'speaker_standings_precedence'
    choices = SpeakerStandingsGenerator.get_metric_choices()
    nfields = 4
    allow_empty = True
    default = ['average']

    def validate(self, value):
        super().validate(value)

        # Check that non-repeatable metrics aren't listed twice
        classes = [SpeakerStandingsGenerator.metric_annotator_classes[metric] for metric in value]
        duplicates = [c for c in classes if c.repeatable is False and classes.count(c) > 1]
        if duplicates:
            duplicates_str = ", ".join(list(set(force_str(c.name) for c in duplicates)))
            raise ValidationError(_("The following metrics can't be listed twice: "
                    "%(duplicates)s") % {'duplicates': duplicates_str})


@tournament_preferences_registry.register
class SpeakerStandingsExtraMetrics(MultiValueChoicePreference):
    help_text = _("Metrics to calculate, but not used to rank speakers")
    verbose_name = _("Speaker standings extra metrics")
    section = standings
    name = 'speaker_standings_extra_metrics'
    choices = SpeakerStandingsGenerator.get_metric_choices(ranked_only=False)
    nfields = 5
    allow_empty = True
    default = ['stdev', 'count']


# ==============================================================================
tab_release = Section('tab_release', verbose_name=_("Tab Release"))
# ==============================================================================


@tournament_preferences_registry.register
class TeamTabReleased(BooleanPreference):
    help_text = _("Enables public display of the team tab. Intended for use after the tournament.")
    verbose_name = _("Release team tab to public")
    section = tab_release
    name = 'team_tab_released'
    default = False


@tournament_preferences_registry.register
class TeamTabReleaseLimit(IntegerPreference):
    help_text = _("Only show scores for the top X teams in the public tab (set to 0 to show all teams).")
    verbose_name = _("Top teams cutoff")
    section = tab_release
    name = 'team_tab_limit'
    default = 0


@tournament_preferences_registry.register
class SpeakerTabReleased(BooleanPreference):
    help_text = _("Enables public display of the speaker tab. Intended for use after the tournament.")
    verbose_name = _("Release speaker tab to public")
    section = tab_release
    name = 'speaker_tab_released'
    default = False


@tournament_preferences_registry.register
class SpeakerTabReleaseLimit(IntegerPreference):
    help_text = _("Only show scores for the top X speakers in the public tab (set to 0 to show all speakers).")
    verbose_name = _("Top speakers cutoff")
    section = tab_release
    name = 'speaker_tab_limit'
    default = 0


@tournament_preferences_registry.register
class RepliesTabReleased(BooleanPreference):
    help_text = _("Enables public display of the replies tab. Intended for use after the tournament.")
    verbose_name = _("Release replies tab to public")
    section = tab_release
    name = 'replies_tab_released'
    default = False


@tournament_preferences_registry.register
class RepliesTabReleaseLimit(IntegerPreference):
    help_text = _("Only show scores for the top X repliers in the public tab (set to 0 to show all repliers).")
    verbose_name = _("Top replies cutoff")
    section = tab_release
    name = 'replies_tab_limit'
    default = 0


@tournament_preferences_registry.register
class BreakCategoryTabsReleased(BooleanPreference):
    help_text = "Enables public display of tabs for teams in each break category. Intended for use after the tournament."
    verbose_name = "Release break (team) category tabs to public"
    section = tab_release
    name = "break_category_tabs_released"
    default = False


@tournament_preferences_registry.register
class SpeakerCategoryTabsReleased(BooleanPreference):
    help_text = "Enables public display of those speaker category tabs that are marked to be public. Intended for use after the tournament."
    verbose_name = "Release speaker category tabs to public"
    section = tab_release
    name = "speaker_category_tabs_released"
    default = False


@tournament_preferences_registry.register
class MotionTabReleased(BooleanPreference):
    help_text = _("Enables public display of all motions and win/loss/selection information. "
                  "This includes all motions — whether they have been marked as released or not. "
                  "Intended for use after the tournament.")
    verbose_name = _("Release motions tab to public")
    section = tab_release
    name = 'motion_tab_released'
    default = False


@tournament_preferences_registry.register
class AdjudicatorsTabRelease(BooleanPreference):
    help_text = _("Enables public display of the feedback scores of all adjudicators")
    verbose_name = _("Release adjudicator tab to public")
    section = tab_release
    name = 'adjudicators_tab_released'
    default = False


@tournament_preferences_registry.register
class AdjudicatorsTabShows(ChoicePreference):
    help_text = _("What (if released) the adjudicator tab shows")
    verbose_name = _("Adjudicator tab displays")
    section = tab_release
    name = 'adjudicators_tab_shows'
    choices = (
        ('test', _("Only shows base score")),
        ('final', _("Only shows final score")),
        ('all', _("Shows base, final, and per-round scores")),
    )
    default = 'final'


@tournament_preferences_registry.register
class BallotsReleased(BooleanPreference):
    help_text = _("Enables public display of every adjudicator's ballot. Intended for use after the tournament.")
    verbose_name = _("Release ballots to public")
    section = tab_release
    name = 'ballots_released'
    default = False


@tournament_preferences_registry.register
class AllResultsReleased(BooleanPreference):
    help_text = _("This releases all the results for all rounds (including silent and break rounds). Do so only after the tournament is finished!")
    verbose_name = _("Release all round results to public")
    section = tab_release
    name = 'all_results_released'
    default = False


# ==============================================================================
data_entry = Section('data_entry', verbose_name=_("Data Entry"))
# ==============================================================================


@tournament_preferences_registry.register
class ParticipantBallotSubmissions(ChoicePreference):
    help_text = _("Whether adjudicators can submit ballots themselves, and how they do so")
    verbose_name = _("Ballot submissions from adjudicators")
    section = data_entry
    name = 'participant_ballots'
    choices = (
        ('off', _("Disabled (tab staff only)")),
        ('private-urls', _("Use private URLs")),
        ('public', _("Use publicly accessible form")),
    )
    default = 'off'


@tournament_preferences_registry.register
class ParticipantFeedbackSubmissions(ChoicePreference):
    help_text = _("Whether participants can submit feedback themselves, and how they do so")
    verbose_name = _("Feedback submissions from participants")
    section = data_entry
    name = 'participant_feedback'
    choices = (
        ('off', _("Disabled (tab staff only)")),
        ('private-urls', _("Use private URLs")),
        ('public', _("Use publicly accessible form")),
    )
    default = 'off'


@tournament_preferences_registry.register
class PublicUsePassword(BooleanPreference):
    help_text = _("If checked, users must enter a password when submitting public feedback and ballots")
    verbose_name = _("Require password for submission")
    section = data_entry
    name = 'public_use_password'
    default = False


@tournament_preferences_registry.register
class PublicPassword(StringPreference):
    help_text = _("Value of the password required for public submissions, if passwords are required")
    verbose_name = _("Password for public submission")
    section = data_entry
    name = 'public_password'
    default = 'Enter Password'


@tournament_preferences_registry.register
class DisableBallotConfirmation(BooleanPreference):
    help_text = _("Bypasses double checking by setting ballots to be automatically confirmed")
    verbose_name = _("Bypass double checking")
    section = data_entry
    name = 'disable_ballot_confirms'
    default = False


@tournament_preferences_registry.register
class EnableBlindBallotConfirmation(BooleanPreference):
    help_text = _("Requires scores of draft ballots to be re-entered as part of the confirmation stage (to create more stringent check). Only applies to BP formats.")
    verbose_name = _("Enforce blind confirmations")
    section = data_entry
    name = 'enable_blind_checks'
    default = False


@tournament_preferences_registry.register
class AssistantAccess(ChoicePreference):
    help_text = _("Whether assistants can access pages that can reveal matchups "
                  "and motions ahead of public release (these pages are useful for "
                  "displaying draws/motions to the public and for printing ballots).")
    verbose_name = _("Assistant user access")
    section = data_entry
    name = 'assistant_access'
    default = 'all_areas'
    choices = (
        ('all_areas', _("All areas (results entry, draw display, and motions)")),
        ('results_draw', _("Just results entry and draw display")),
        ('results_only', _("Only results entry")),
    )


@tournament_preferences_registry.register
class CheckInParticipantSubmit(BooleanPreference):
    help_text = _("Whether participants can check themselves in/out through their private URL.")
    verbose_name = _("Participant self-checkin")
    section = data_entry
    name = 'public_checkins_submit'
    default = False


@tournament_preferences_registry.register
class CheckInWindowPeople(FloatPreference):
    help_text = _("The amount of time (in hours) before a speaker or adjudicator's check-in event expires")
    section = data_entry
    name = 'checkin_window_people'
    verbose_name = _("Check-In Window (People)")
    default = 12.0


@tournament_preferences_registry.register
class CheckInWindowVenues(FloatPreference):
    help_text = _("The amount of time (in hours) before a room's check-in event expires")
    section = data_entry
    name = 'checkin_window_venues'
    verbose_name = _("Check-In Window (Rooms)")
    default = 2.0


@tournament_preferences_registry.register
class BallotsConfirmDigits(BooleanPreference):
    help_text = _("Whether the printed scoresheets should show the 'circle digits' prompt to help check bad handwriting")
    verbose_name = _("Ballot Digit Checks")
    section = data_entry
    name = 'ballots_confirm_digits'
    default = True


@tournament_preferences_registry.register
class ScoreReturnLocation(StringPreference):
    help_text = _("The location to return scoresheets to, printed on pre-printed ballots. Set to 'TBA' to hide.")
    verbose_name = _("Score return location")
    section = data_entry
    name = 'score_return_location'
    default = 'TBA'


@tournament_preferences_registry.register
class FeedbackReturnLocation(StringPreference):
    help_text = _("The location to return feedback to, printed on pre-printed feedback forms. Set to 'TBA' to hide.")
    verbose_name = _("Feedback return location")
    section = data_entry
    name = 'feedback_return_location'
    default = 'TBA'


@tournament_preferences_registry.register
class EnablePostponements(BooleanPreference):
    help_text = _("Lets debates have their status as postponed, as to not block draw generation.")
    verbose_name = _("Enable postponements")
    section = data_entry
    name = 'enable_postponements'
    default = False


# ==============================================================================
public_features = Section('public_features', verbose_name=_("Public Features"))
# ==============================================================================


@tournament_preferences_registry.register
class PublicParticipants(BooleanPreference):
    help_text = _("Enables the public page listing all participants in the tournament")
    verbose_name = _("Enable public view of participants list")
    section = public_features
    name = 'public_participants'
    default = False


@tournament_preferences_registry.register
class PublicInstitutionsList(BooleanPreference):
    help_text = _("Enables the public page listing all institutions in the tournament")
    verbose_name = _("Enable public view of institutions list")
    section = public_features
    name = 'public_institutions_list'
    default = False


@tournament_preferences_registry.register
class PublicDiversity(BooleanPreference):
    help_text = _("Enables the public page listing diversity statistics")
    verbose_name = _("Enable public view of diversity info")
    section = public_features
    name = 'public_diversity'
    default = False


@tournament_preferences_registry.register
class PublicCheckinStatuses(BooleanPreference):
    help_text = _("Enables the public page showing checkin statuses for "
                  "individuals, institutions, and teams. Note that this page "
                  "can be slow when used at very large tournaments.")
    verbose_name = _("Enable public view of the checkin statuses")
    section = public_features
    name = 'public_checkins'
    default = False


@tournament_preferences_registry.register
class PublicBreakCategories(BooleanPreference):
    help_text = _("If the participants list is enabled, displays break category eligibility on that page")
    verbose_name = _("Show break categories on participants page")
    section = public_features
    name = 'public_break_categories'
    default = False


@tournament_preferences_registry.register
class PublicSideAllocations(BooleanPreference):
    help_text = _("Enables the public page listing pre-allocated sides")
    verbose_name = _("Show pre-allocated sides to public")
    section = public_features
    name = 'public_side_allocations'
    default = False


@tournament_preferences_registry.register
class PublicDraw(ChoicePreference):
    help_text = _("Enables the public page showing released draws")
    verbose_name = _("Enable public view of draw")
    section = public_features
    name = 'public_draw'
    choices = (
        ('off', _("Disabled")),
        ('current', _("Show a single page for the current round's draw")),
        ('all-released', _("Show individual pages for all released draws")),
    )
    default = 'off'


@tournament_preferences_registry.register
class PublicResults(BooleanPreference):
    help_text = _("Enables the public page showing results of non-silent rounds")
    verbose_name = _("Enable public view of results")
    section = public_features
    name = 'public_results'
    default = False


@tournament_preferences_registry.register
class PublicMotions(BooleanPreference):
    help_text = _("Enables the public page showing motions that have been explicitly released to the public")
    verbose_name = _("Enable public view of motions")
    section = public_features
    name = 'public_motions'
    default = False


@tournament_preferences_registry.register
class PublicTeamStandings(BooleanPreference):
    help_text = _("Enables the public page showing team standings, showing wins only (not speaker scores or ranking)")
    verbose_name = _("Enable public view of team standings")
    section = public_features
    name = 'public_team_standings'
    default = False


@tournament_preferences_registry.register
class PublicRecordPages(BooleanPreference):
    help_text = _("Enables the public page for each team and adjudicator showing their records")
    verbose_name = _("Enable public record pages")
    section = public_features
    name = 'public_record'
    default = True


@tournament_preferences_registry.register
class PublicBreakingTeams(BooleanPreference):
    help_text = _("Enables the public page showing the team breaks. Intended for use after the break announcement.")
    verbose_name = _("Release team breaks to public")
    section = public_features
    name = 'public_breaking_teams'
    default = False


@tournament_preferences_registry.register
class PublicBreakingAdjs(BooleanPreference):
    help_text = _("Enables the public page showing breaking adjudicators. Intended for use after the break announcement.")
    verbose_name = _("Release adjudicators break to public")
    section = public_features
    name = 'public_breaking_adjs'
    default = False


@tournament_preferences_registry.register
class FeedbackProgress(BooleanPreference):
    help_text = _("Enables the public page detailing who has unsubmitted feedback")
    verbose_name = _("Enable public view of unsubmitted feedback")
    section = public_features
    name = 'feedback_progress'
    default = False


@tournament_preferences_registry.register
class TournamentStaff(LongStringPreference):
    help_text = _("List of tournament staff, to be displayed on the tournament home page. Leave this blank or with the default text if you want to not show this information.")
    verbose_name = _("Tournament staff")
    section = public_features
    name = 'tournament_staff'
    default = ""
    widget = SummernoteWidget(attrs={'height': 150, 'class': 'form-summernote'})
    field_kwargs = {'required': False}


@tournament_preferences_registry.register
class WelcomeMessage(LongStringPreference):
    help_text = _("Message to be displayed on the tournament home page")
    verbose_name = _("Welcome message")
    section = public_features
    name = 'welcome_message'
    default = ""
    widget = SummernoteWidget(attrs={'height': 150, 'class': 'form-summernote'})
    field_kwargs = {'required': False}


# ==============================================================================
ui_options = Section('ui_options', verbose_name=_("UI Options"))
# ==============================================================================


@tournament_preferences_registry.register
class ShowSplittingAdjudicators(BooleanPreference):
    help_text = _("If showing results to public, show splitting adjudicators in them")
    verbose_name = _("Show splitting adjudicators")
    name = 'show_splitting_adjudicators'
    section = ui_options
    default = False


@tournament_preferences_registry.register
class TeamCodeNames(ChoicePreference):
    help_text = _("Whether and how to use code names for teams")
    verbose_name = _("Team code names")
    section = ui_options
    name = 'team_code_names'
    default = 'off'
    choices = (
        ('off',                 _("Do not use code names")),
        ('all-tooltips',        _("Use real names everywhere, and show code names in tooltips")),
        ('admin-tooltips-code', _("Use code names for public; real names with code names in "
                                  "tooltips for admins")),
        ('admin-tooltips-real', _("Use code names for public; code names with real names in "
                                  "tooltips for admins")),
        ('everywhere',          _("Use code names everywhere; do not use tooltips (real names show in some admin views)")),
    )


@tournament_preferences_registry.register
class ShowEmoji(BooleanPreference):
    help_text = _("Display team emoji in the public and admin interfaces")
    verbose_name = _("Show emoji")
    section = ui_options
    name = 'show_emoji'
    default = True


@tournament_preferences_registry.register
class ShowTeamInstitutions(BooleanPreference):
    help_text = _("In tables listing teams, adds a column showing their institutions")
    verbose_name = _("Show team institutions")
    section = ui_options
    name = 'show_team_institutions'
    default = True


@tournament_preferences_registry.register
class ShowAdjudicatorInstitutions(BooleanPreference):
    help_text = _("Hide the institutions of adjudicators on public pages and on printed ballots")
    verbose_name = _("Show adjudicator institutions")
    section = ui_options
    name = 'show_adjudicator_institutions'
    default = True


@tournament_preferences_registry.register
class ShowSpeakersInDraw(BooleanPreference):
    help_text = _("Enables a hover element on every team's name showing that team's speakers")
    verbose_name = _("Show speakers in draw")
    section = ui_options
    name = 'show_speakers_in_draw'
    default = True


# ==============================================================================
email = Section('email', verbose_name=_("Notifications"))
# ==============================================================================


@tournament_preferences_registry.register
class ReplyToEmailName(StringPreference):
    help_text = _("The name of the organizer tasked with managing emails (in case of replies)")
    verbose_name = _("Reply-to name")
    section = email
    name = 'reply_to_name'
    default = "Tabulation Team"


@tournament_preferences_registry.register
class ReplyToEmailAddress(StringPreference):
    help_text = _("The email address for handling replies")
    verbose_name = _("Reply-to address")
    section = email
    name = 'reply_to_address'
    default = ""


@tournament_preferences_registry.register
class EmailWebhookKey(StringPreference):
    help_text = _("A secret key to accept email status events")
    verbose_name = _("Email status secret key")
    section = email
    name = 'email_hook_key'
    default = ""
    required = False
    field_kwargs = {'validators': [validate_slug]}


@tournament_preferences_registry.register
class EnableEmailBallotReceipts(BooleanPreference):
    help_text = _("Enables a copy of adjudicators' ballots to be automatically sent to them (by email) after they are entered in Tabbycat (for confirmation or checking)")
    verbose_name = _("Ballot receipts")
    section = email
    name = 'enable_ballot_receipts'
    default = False


@tournament_preferences_registry.register
class BallotEmailSubjectLine(StringPreference):
    help_text = _("The subject line for emails sent to adjudicators with their submitted ballot. "
                  "Use '{{ DEBATE }}' as a placeholder for the associated debate")
    verbose_name = _("Ballot receipt subject line")
    section = email
    name = 'ballot_email_subject'
    default = "Your ballot for {{ DEBATE }} has been received"


@tournament_preferences_registry.register
class BallotEmailMessageBody(LongStringPreference):
    help_text = _("The message body for emails sent to adjudicators with their submitted ballot.")
    verbose_name = _("Ballot receipt message")
    section = email
    name = 'ballot_email_message'
    default = ("<p>Hi {{ USER }},</p>"
        "<p>Your ballot for {{ DEBATE }} has been successfully received, with these scores:</p>"
        "{{ SCORES }}"
        "<p>If there are any problems, please contact the tab team.</p>")
    widget = SummernoteWidget(attrs={'height': 150, 'class': 'form-summernote'})


# -----
# Email-related but unattached for use in separate inline forms
# -----

@tournament_preferences_registry.register
class PointsEmailSubjectLine(StringPreference):
    help_text = _("The subject line for emails sent to speakers with their team points.")
    verbose_name = _("Team points subject line")
    name = 'team_points_email_subject'
    default = "{{ TEAM }}'s current wins after {{ ROUND }}: {{ POINTS }}"


@tournament_preferences_registry.register
class PointsEmailMessageBody(LongStringPreference):
    help_text = _("The message body for emails sent to speakers with their team points.")
    verbose_name = _("Team points message")
    name = 'team_points_email_message'
    default = ("<p>Hi {{ USER }},</p>"
        "After {{ ROUND }}, your team ({{ TEAM }}) currently has <strong>{{ POINTS }}</strong> wins in the {{ TOURN }}.</p>"
        "<p>Current Standings: <a href='{{ URL }}'>{{ URL }}</a></p>")


@tournament_preferences_registry.register
class AdjudicatorDrawNotificationSubject(StringPreference):
    help_text = _("The subject-line for emails sent to adjudicators with their assignments.")
    verbose_name = _("Adjudicator draw subject line")
    name = 'adj_email_subject'
    default = "Your assigned debate for {{ ROUND }}: {{ VENUE }}"


@tournament_preferences_registry.register
class AdjudicatorDrawNotificationMessage(LongStringPreference):
    help_text = _("The message body for emails sent to adjudicators with their assignments.")
    verbose_name = _("Adjudicator draw message")
    name = 'adj_email_message'
    default = ("<p>Hi {{ USER }},</p>"
        "<p>You have been assigned as <strong>{{ POSITION }}</strong> adjudicator for {{ ROUND }} in <strong>{{ VENUE }}</strong> with the following panel: {{ PANEL }}</p>"
        "<p>The debate is between these teams: {{ DRAW }}</p>")


@tournament_preferences_registry.register
class TeamDrawNotificationSubject(StringPreference):
    help_text = _("The subject-line for emails sent to teams with their draw.")
    verbose_name = _("Team draw subject line")
    name = 'team_draw_email_subject'
    default = "Your assigned debate for {{ ROUND }}: {{ VENUE }}"


@tournament_preferences_registry.register
class TeamDrawNotificationMessage(LongStringPreference):
    help_text = _("The message body for emails sent to participants with their private URLs.")
    verbose_name = _("Private URL notification message")
    name = 'team_draw_email_message'
    default = ("<p>Hi {{ USER }},</p>"
        "<p>You have been assigned as <strong>{{ SIDE }}</strong> for {{ ROUND }} in <strong>{{ VENUE }}</strong> with the following panel: {{ PANEL }}</p>"
        "<p>The debate is between: {{ DRAW }}</p>")


@tournament_preferences_registry.register
class PrivateUrlEmailSubject(StringPreference):
    help_text = _("The subject-line for emails sent to participants with their private URLs.")
    verbose_name = _("Private URL notification subject line")
    name = 'url_email_subject'
    default = "Your personal private URL for {{ TOURN }}"


@tournament_preferences_registry.register
class PrivateUrlEmailMessage(LongStringPreference):
    help_text = _("The message body for emails sent to participants with their private URLs.")
    verbose_name = _("Private URL notification message")
    name = 'url_email_message'
    default = ("<p>Hi {{ USER }},</p>"
        "<p>At {{ TOURN }}, we are using an online tabulation system. You can submit "
        "your ballots and/or feedback at the following URL. This URL is unique to you — do not share it with "
        "anyone, as anyone who knows it can submit forms on your behalf. This URL "
        "will not change throughout this tournament, so we suggest bookmarking it.</p>"
        "<p>Your personal private URL is:<br />"
        "<a href='{{ URL }}'>{{ URL }}</a></p>")


@tournament_preferences_registry.register
class MotionReleaseEmailSubject(StringPreference):
    help_text = _("The subject-line for emails sent to participants on motion release.")
    verbose_name = _("Motion release notification subject line")
    name = 'motion_email_subject'
    default = "Motions for {{ ROUND }}"


@tournament_preferences_registry.register
class MotionReleaseEmailMessage(LongStringPreference):
    help_text = _("The message body for emails sent to participants on motion release.")
    verbose_name = _("Motion release notification message")
    name = 'motion_email_message'
    default = ("<p>The motion(s) for {{ ROUND }} are:</p>"
        "{{ MOTIONS }}")


@tournament_preferences_registry.register
class TeamNameEmailSubject(StringPreference):
    help_text = _("The subject-line for emails sent to participants informing them of their team registration.")
    verbose_name = _("Team registration notification subject line")
    name = 'team_email_subject'
    default = "Registration for {{ SHORT }}"


@tournament_preferences_registry.register
class TeamNameEmailMessage(LongStringPreference):
    help_text = _("The message body for emails sent to participants informing them of their team registration.")
    verbose_name = _("Team registration notification message")
    name = 'team_email_message'
    default = ("<p>Hi {{ USER }},</p>"
        "<p>You are registered as <strong>{{ LONG }}</strong> in {{ TOURN }} with {{ SPEAKERS }}.</p>")
    default = ("Hi {{ USER }},\n\n"
        "You are registered as {{ LONG }} in {{ TOURN }} with {{ SPEAKERS }}.")


# ==============================================================================
motions = Section('motions', verbose_name=_("Motions"))
# ==============================================================================


@tournament_preferences_registry.register
class EnableMotions(BooleanPreference):
    help_text = _("If checked, ballots require a motion to be entered")
    verbose_name = _("Enable motions")
    section = motions
    name = 'enable_motions'
    default = True


@tournament_preferences_registry.register
class BallotsHideMotions(BooleanPreference):
    help_text = _("Whether the printed scoresheets should hide the text of motions (even if they have been entered and released)")
    verbose_name = _("Ballot Hide Motions")
    section = data_entry
    name = 'ballots_hide_motions'
    default = False


@tournament_preferences_registry.register
class MotionVetoes(BooleanPreference):
    help_text = _("Enables the motion veto field on ballots, to track veto statistics")
    verbose_name = _("Motion vetoes")
    section = motions
    name = 'motion_vetoes_enabled'
    default = True


@tournament_preferences_registry.register
class ShowMotionsInResults(BooleanPreference):
    help_text = _("If showing results to public, show which motions were selected in the record")
    verbose_name = _("Show motions in results")
    section = motions
    name = 'show_motions_in_results'
    default = False


@tournament_preferences_registry.register
class PublicMotionsOrder(ChoicePreference):
    help_text = _("Order in which are listed by round in the public view")
    verbose_name = _("Order to display motions")
    section = motions
    name = 'public_motions_order'
    choices = (
        ('forward', _("Earliest round first")),
        ('reverse', _("Latest round first")),
    )
    default = 'reverse'


@tournament_preferences_registry.register
class EnableMotionReuse(BooleanPreference):
    help_text = _("Whether motions can be copied from one round to another.")
    verbose_name = _("Allow motion re-use")
    section = motions
    name = 'enable_motion_reuse'
    default = False


# ==============================================================================
global_settings = Section('global', verbose_name=_('Global Settings'))
# ==============================================================================


@global_preferences_registry.register
class EnableAPIAccess(BooleanPreference):
    help_text = _("Enables external applications to access the site through a dedicated interface, subject to public information settings.")
    verbose_name = _("Enable API access")
    section = global_settings
    name = 'enable_api'
    default = True<|MERGE_RESOLUTION|>--- conflicted
+++ resolved
@@ -522,8 +522,6 @@
     default = True
 
 
-<<<<<<< HEAD
-=======
 @tournament_preferences_registry.register
 class RequireSubstantiveForReply(BooleanPreference):
     help_text = _("Whether to limit reply speeches to speakers who gave a constructive speech in the debate")
@@ -533,16 +531,6 @@
     default = True
 
 
-@tournament_preferences_registry.register
-class MotionVetoes(BooleanPreference):
-    help_text = _("Enables the motion veto field on ballots, to track veto statistics")
-    verbose_name = _("Motion vetoes")
-    section = debate_rules
-    name = 'motion_vetoes_enabled'
-    default = True
-
-
->>>>>>> 75d6b215
 # ==============================================================================
 standings = Section('standings', verbose_name=_("Standings"))
 # ==============================================================================
