from django.core.validators import MinValueValidator, validate_slug
from django.forms import ValidationError
from django.utils.encoding import force_str
from django.utils.translation import gettext_lazy as _
from django_summernote.widgets import SummernoteWidget
from dynamic_preferences.preferences import Section
from dynamic_preferences.registries import global_preferences_registry
from dynamic_preferences.types import BooleanPreference, ChoicePreference, FloatPreference, IntegerPreference, LongStringPreference, StringPreference

from standings.speakers import SpeakerStandingsGenerator
from standings.teams import TeamStandingsGenerator
from tournaments.utils import get_side_name_choices

from .models import tournament_preferences_registry
from .types import MultiValueChoicePreference


# ==============================================================================
scoring = Section('scoring', verbose_name=_("Score Rules"))
# ==============================================================================


@tournament_preferences_registry.register
class MinimumSpeakerScore(FloatPreference):
    help_text = _("Minimum allowed score for substantive speeches")
    section = scoring
    name = 'score_min'
    verbose_name = _("Minimum speaker score")
    default = 68.0


@tournament_preferences_registry.register
class MaximumSpeakerScore(FloatPreference):
    verbose_name = _("Maximum speaker score")
    help_text = _("Maximum allowed score for substantive speeches")
    section = scoring
    name = 'score_max'
    default = 82.0


@tournament_preferences_registry.register
class SpeakerScoreStep(FloatPreference):
    verbose_name = _("Speaker score step")
    help_text = _("Score steps allowed for substantive speeches, e.g. full points (1) or half points (0.5)")
    section = scoring
    name = 'score_step'
    default = 1.0


@tournament_preferences_registry.register
class MaximumMargin(FloatPreference):
    help_text = _("The largest amount by which one team can beat another (0 means no limit)")
    verbose_name = _("Maximum margin")
    section = scoring
    name = 'maximum_margin'
    default = 0.0
    field_kwargs = {'validators': [MinValueValidator(0.0)]}


@tournament_preferences_registry.register
class MinimumReplyScore(FloatPreference):
    help_text = _("Minimum allowed score for reply speeches")
    verbose_name = _("Minimum reply score")
    section = scoring
    name = 'reply_score_min'
    default = 34.0


@tournament_preferences_registry.register
class MaximumReplyScore(FloatPreference):
    help_text = _("Maximum allowed score for reply speeches")
    verbose_name = _("Maximum reply score")
    section = scoring
    name = 'reply_score_max'
    default = 41.0


@tournament_preferences_registry.register
class ReplyScoreStep(FloatPreference):
    help_text = _("Score steps allowed for reply speeches, e.g. full points (1) or half points (0.5)")
    verbose_name = _("Reply score step")
    section = scoring
    name = 'reply_score_step'
    default = 0.5


@tournament_preferences_registry.register
class MarginIncludesDissent(BooleanPreference):
    help_text = _("If checked, a team's winning margin includes dissenting adjudicators")
    verbose_name = _("Margin includes dissenters")
    section = scoring
    name = 'margin_includes_dissenters'
    default = False


@tournament_preferences_registry.register
class TeamScoreIncludesGhost(BooleanPreference):
    help_text = _("If checked, all speaker scores, including for duplicate speeches, will be counted for team scores")
    verbose_name = _("Team score includes ghosts")
    section = scoring
    name = 'teamscore_includes_ghosts'
    default = True


# ==============================================================================
draw_rules = Section('draw_rules', verbose_name=_("Draw Rules"))
# ==============================================================================


@tournament_preferences_registry.register
class VotingScore(FloatPreference):
    help_text = _("The auto-allocator will only take adjudicators at or above this score as voting panellists")
    verbose_name = _("Minimum adjudicator score to vote")
    section = draw_rules
    name = 'adj_min_voting_score'
    default = 1.5


@tournament_preferences_registry.register
class AdjConflictPenalty(IntegerPreference):
    help_text = _("Penalty applied by adjudicator auto-allocator for conflicts")
    verbose_name = _("Adjudicator conflict penalty")
    section = draw_rules
    name = 'adj_conflict_penalty'
    default = 1000000


@tournament_preferences_registry.register
class AdjHistoryPenalty(IntegerPreference):
    help_text = _("Penalty applied by adjudicator auto-allocator for history")
    verbose_name = _("Adjudicator history penalty")
    section = draw_rules
    name = 'adj_history_penalty'
    default = 10000


@tournament_preferences_registry.register
class PreformedPanelMismatchPenalty(IntegerPreference):
    help_text = _("Penality applied by preformed panel auto-allocator for priority mismatch")
    verbose_name = _("Importance mismatch penalty")
    section = draw_rules
    name = 'preformed_panel_mismatch_penalty'
    default = 10000000


@tournament_preferences_registry.register
class TeamInstitutionPenalty(IntegerPreference):
    help_text = _("Penalty applied by conflict avoidance method for teams seeing their own institution")
    verbose_name = _("Team institution penalty")
    section = draw_rules
    name = 'team_institution_penalty'
    default = 1


@tournament_preferences_registry.register
class TeamHistoryPenalty(IntegerPreference):
    help_text = _("Penalty applied by conflict avoidance method for teams seeing each other twice or more")
    verbose_name = _("Team history penalty")
    section = draw_rules
    name = 'team_history_penalty'
    default = 1000


@tournament_preferences_registry.register
class AvoidSameInstitution(BooleanPreference):
    help_text = _("If checked, the draw will try to avoid pairing teams against their own institution")
    verbose_name = _("Avoid same institution")
    section = draw_rules
    name = 'avoid_same_institution'
    default = True


@tournament_preferences_registry.register
class AvoidTeamHistory(BooleanPreference):
    help_text = _("If checked, the draw will try to avoid having teams see each other twice")
    verbose_name = _("Avoid team history")
    section = draw_rules
    name = 'avoid_team_history'
    default = True


@tournament_preferences_registry.register
<<<<<<< HEAD
class SideBalancePenalty(IntegerPreference):
    help_text = _("Penalty applied by minimum cost matching to prefer pairings that balance sides.")
    verbose_name = _("Side balance penalty")
    section = draw_rules
    name = 'side_penalty'
    default = 0


@tournament_preferences_registry.register
class PairingPenalty(IntegerPreference):
    help_text = _("Penalty applied by minimum cost matching to prefer pairings that follow the draw pairing method.")
    verbose_name = _("Pairing deviation penalty")
    section = draw_rules
    name = 'pairing_penalty'
=======
class SawPullupsPenalty(IntegerPreference):
    help_text = _("Penalty applied by conflict avoidance method for teams being in a pullup many times. Leave 0 for no penalty.")
    verbose_name = _("Previously saw pullup penalty")
    section = draw_rules
    name = 'saw_pullups_penalty'
>>>>>>> f2a13bf8
    default = 0


@tournament_preferences_registry.register
class DrawOddBracket(ChoicePreference):
    help_text = _("How odd brackets are resolved (see documentation for further details)")
    verbose_name = _("Odd bracket resolution method")
    section = draw_rules
    name = 'draw_odd_bracket'
    choices = (
        ('pullup_top', _("Pull up from top")),
        ('pullup_bottom', _("Pull up from bottom")),
        ('pullup_middle', _("Pull up from middle")),
        ('pullup_random', _("Pull up at random")),
        ('intermediate', _("Intermediate brackets")),
        ('intermediate_bubble_up_down', _("Intermediate brackets with bubble-up-bubble-down")),
        ('intermediate1', _("Intermediate 1 (pre-allocated sides)")),
        ('intermediate2', _("Intermediate 2 (pre-allocated sides)")),
    )
    default = 'intermediate_bubble_up_down'


@tournament_preferences_registry.register
class DrawSideAllocations(ChoicePreference):
    help_text = _("How affirmative/negative positions are assigned (see documentation for further details)")
    verbose_name = _("Side allocations method")
    section = draw_rules
    name = 'draw_side_allocations'
    choices = (
        ('random', _("Random")),
        ('balance', _("Balance")),
        ('preallocated', _("Pre-allocated")),
        ('manual-ballot', _("Manually enter from ballot")),
    )
    default = 'balance'


@tournament_preferences_registry.register
class DrawPairingMethod(ChoicePreference):
    help_text = _("Slide: 1 vs 6, 2 vs 7, …. Fold: 1 vs 10, 2 vs 9, …. Adjacent: 1 vs 2, 3 vs 4, ….")
    verbose_name = _("Pairing method")
    section = draw_rules
    name = 'draw_pairing_method'
    choices = (
        ('slide', _("Slide")),
        ('fold', _("Fold")),
        ('random', _("Random")),
        ('adjacent', _("Adjacent")),
        ('fold_top_adjacent_rest', _("Fold top, adjacent rest")),
    )
    default = 'slide'


@tournament_preferences_registry.register
class DrawAvoidConflicts(ChoicePreference):
    help_text = _("Method used to try to avoid teams facing each other multiple times or their "
        "own institution (see documentation for further details)")
    verbose_name = _("Conflict avoidance method")
    section = draw_rules
    name = 'draw_avoid_conflicts'
    choices = (
        ('off', _("Off")),
        ('one_up_one_down', _("One-up-one-down")),
        ('graph', _("Minimum cost matching")),
    )
    default = 'one_up_one_down'


@tournament_preferences_registry.register
class DrawPullupRestriction(ChoicePreference):
    help_text = _("If using pull-ups, restrict which teams can be pulled up. "
        "Two-team formats only. Has no effect on BP or intermediate brackets.")
    verbose_name = _("Pullup restriction")
    section = draw_rules
    name = 'draw_pullup_restriction'
    choices = (
        ('none', _("No restriction")),
        ('least_to_date', _("Choose from teams who have been pulled up the fewest times so far")),
        ('lowest_ds_wins', _("Choose from teams with the lowest draw strength by wins so far")),
        ('lowest_ds_speaks', _("Choose from teams with the lowest draw strength by speaks so far")),
    )
    default = 'none'


@tournament_preferences_registry.register
class BPPullupDistribution(ChoicePreference):
    help_text = _("In BP, how pullups are distributed. Only \"Anywhere\" is WUDC-compliant.")
    verbose_name = _("BP pullup distribution")
    section = draw_rules
    name = 'bp_pullup_distribution'
    choices = (
        ('anywhere', _("Anywhere in bracket")),
        ('one_room', _("All in the same room (not WUDC-compliant)")),
    )
    default = 'anywhere'


@tournament_preferences_registry.register
class BPPositionCost(ChoicePreference):
    help_text = _("In BP, which position cost function to use (see documentation for details)")
    verbose_name = _("BP position cost")
    section = draw_rules
    name = 'bp_position_cost'
    choices = (
        ('simple', _("Simple")),
        ('entropy', _("Rényi entropy")),
        ('variance', _("Population variance")),
    )
    default = 'entropy'


@tournament_preferences_registry.register
class BPRenyiOrder(FloatPreference):
    help_text = _("Rényi order α, if BP position cost uses Rényi entropy. "
                  "Shannon is α = 1, Hartley is α = 0, collision is α = 2. "
                  "See documentation for details.")
    verbose_name = _("Rényi order (BP)")
    section = draw_rules
    name = 'bp_renyi_order'
    default = 1.0
    field_kwargs = {'validators': [MinValueValidator(0.0)]}


@tournament_preferences_registry.register
class BPPositionCostExponent(FloatPreference):
    help_text = _("The BP position cost is raised to this power; higher exponents "
                  "bias towards resolving fewer large position imbalances over more "
                  "small ones. See documentation for details.")
    verbose_name = _("BP position cost exponent")
    section = draw_rules
    name = 'bp_position_cost_exponent'
    default = 4.0
    field_kwargs = {'validators': [MinValueValidator(0.0)]}


@tournament_preferences_registry.register
class BPAssignmentMethod(ChoicePreference):
    help_text = _("In BP, which method to use to solve the assignment problem. "
                  "Only Hungarian with preshuffling is WUDC-compliant.")
    verbose_name = _("BP assignment method")
    section = draw_rules
    name = 'bp_assignment_method'
    choices = (
        ('hungarian', _("Hungarian algorithm (not WUDC-compliant)")),
        ('hungarian_preshuffled', _("Hungarian algorithm with preshuffling")),
    )
    default = 'hungarian_preshuffled'


@tournament_preferences_registry.register
class SkipAdjCheckins(BooleanPreference):
    help_text = _("Automatically make all adjudicators available for all rounds")
    verbose_name = _("Skip adjudicator check-ins")
    section = draw_rules
    name = 'draw_skip_adj_checkins'
    default = False


@tournament_preferences_registry.register
class HidePanellistPosition(BooleanPreference):
    help_text = _("Hide panellist positions in the UI (and don't allocate them)")
    verbose_name = _("No panellist adjudicators")
    section = draw_rules
    name = 'no_panellist_position'
    default = False


@tournament_preferences_registry.register
class HideTraineePosition(BooleanPreference):
    help_text = _("Hide trainee positions in the UI (and don't allocate them)")
    verbose_name = _("No trainee adjudicators")
    section = draw_rules
    name = 'no_trainee_position'
    default = False


# ==============================================================================
feedback = Section('feedback', verbose_name=_("Feedback"))
# ==============================================================================


@tournament_preferences_registry.register
class MinimumAdjScore(FloatPreference):
    help_text = _("Minimum possible adjudicator score that can be given")
    verbose_name = _("Minimum adjudicator score")
    section = feedback
    name = 'adj_min_score'
    default = 0.0


@tournament_preferences_registry.register
class MaximumAdjScore(FloatPreference):
    help_text = _("Maximum possible adjudicator score that can be given")
    verbose_name = _("Maximum adjudicator score")
    section = feedback
    name = 'adj_max_score'
    default = 5.0


@tournament_preferences_registry.register
class FeedbackPaths(ChoicePreference):
    help_text = _("Used to inform available choices in the feedback forms for adjudicators (both online and printed) and feedback progress")
    verbose_name = _("Allow and expect feedback to be submitted by")
    section = feedback
    name = 'feedback_paths'
    choices = (
        ('minimal', _("Chairs on panellists and trainees")),
        ('with-p-on-c', _("Panellists on chairs, chairs on panellists and trainees")),
        ('with-t-on-c', _("Panellists and trainees on chairs, vice-versa")),
        ('all-adjs', _("All adjudicators (including trainees) on each other")),
        ('with-p-on-p', _("Panellists on eachother and chairs, trainees on chairs, chairs on everyone")),
    )
    default = 'with-p-on-c'


@tournament_preferences_registry.register
class FeedbackFromTeams(ChoicePreference):
    verbose_name = _("Expect feedback to be submitted by teams on")
    help_text = _("Used to inform available choices in the feedback forms for teams (both online and printed) and feedback progress; this option is used by, e.g., UADC")
    section = feedback
    name = 'feedback_from_teams'
    choices = (
        ('orallist', _("Orallist only (voting panellists permitted, with prompts to select orallist)")),
        ('all-adjs', _("All adjudicators in their panels (including trainees)")),
    )
    default = 'orallist'


@tournament_preferences_registry.register
class ShowUnexpectedFeedback(BooleanPreference):
    verbose_name = _("Show unexpected feedback submissions in participants pages")
    help_text = _("Displays unexpected feedback with a question mark symbol; only relevant if public participants and feedback progress are both enabled")
    section = feedback
    name = 'show_unexpected_feedback'
    default = True


@tournament_preferences_registry.register
class ShowUnaccredited(BooleanPreference):
    help_text = _("Show if an adjudicator is a trainee (unaccredited)")
    verbose_name = _("Show unaccredited")
    section = feedback
    name = 'show_unaccredited'
    default = False


@tournament_preferences_registry.register
class FeedbackIntroduction(LongStringPreference):
    help_text = _("Any explanatory text needed to introduce the feedback form")
    verbose_name = _("Feedback introduction/explanation")
    section = feedback
    name = 'feedback_introduction'
    default = ''
    widget = SummernoteWidget(attrs={'height': 150, 'class': 'form-summernote'})
    field_kwargs = {'required': False}


# ==============================================================================
debate_rules = Section('debate_rules', verbose_name=_("Debate Rules"))
# ==============================================================================


@tournament_preferences_registry.register
class TeamsInDebate(ChoicePreference):
    help_text = _("Two-team format (e.g. Australs, WSDC) or British Parliamentary")
    verbose_name = _("Teams in debate")
    section = debate_rules
    name = 'teams_in_debate'
    choices = (
        ('two', _("Two-team format")),
        ('bp', _("British Parliamentary (four teams)")),
    )
    default = 'two'


@tournament_preferences_registry.register
class BallotsPerDebatePreliminary(ChoicePreference):
    help_text = _("Whether panels submit a ballot each or a single ballot for a debate during the preliminary rounds. Note: BP must use one per debate.")
    verbose_name = _("Ballots per debate, preliminary rounds")
    section = debate_rules
    name = 'ballots_per_debate_prelim'
    choices = (
        ('per-adj', _("One ballot per voting adjudicator")),
        ('per-debate', _("Consensus ballot (one ballot per debate)")),
    )
    default = 'per-adj'


@tournament_preferences_registry.register
class BallotsPerDebateElimination(ChoicePreference):
    help_text = _("Whether panels submit a ballot each or a single ballot for a debate during the elimination rounds. Note: BP must use one per debate.")
    verbose_name = _("Ballots per debate, elimination rounds")
    section = debate_rules
    name = 'ballots_per_debate_elim'
    choices = (
        ('per-adj', _("One ballot per voting adjudicator")),
        ('per-debate', _("Consensus ballot (one ballot per debate)")),
    )
    default = 'per-adj'


@tournament_preferences_registry.register
class BallotMustConfirmWinner(ChoicePreference):
    help_text = _("Whether adjudicator(s) must select the winning team in their ballot, and how it should be treated. Note: Not supported in BP.")
    verbose_name = _("Winner Declaration in ballot(s)")
    section = debate_rules
    name = 'winners_in_ballots'
    choices = (
        ('none', _("Do not require separate winner selection")),
        ('high-points', _("Require separate winner selection as a check on correct scores")),
        ('tied-points', _("Require winner selection to break tied-point debates")),
        ('low-points', _("Require winner selection, overriding scores")),
    )
    default = 'none'


@tournament_preferences_registry.register
class BallotUsesScores(ChoicePreference):
    help_text = _("When ballots should ask for speaker scores.")
    verbose_name = _("Require speaker scores")
    section = debate_rules
    name = 'speakers_in_ballots'
    choices = (
        ('always', _("Always require speaker scores")),
        ('prelim', _("Only require speaker scores in preliminary rounds")),
        ('never', _("Never require speaker scores")),
    )
    default = 'always'


@tournament_preferences_registry.register
class SubstantiveSpeakers(IntegerPreference):
    help_text = _("How many substantive speakers on a team")
    verbose_name = _("Substantive speakers")
    section = debate_rules
    name = 'substantive_speakers'
    default = 3


@tournament_preferences_registry.register
class SideNames(ChoicePreference):
    help_text = _("What to call the teams")
    verbose_name = _("Side names")
    section = debate_rules
    name = 'side_names'
    choices = get_side_name_choices()
    default = 'aff-neg'


@tournament_preferences_registry.register
class ReplyScores(BooleanPreference):
    help_text = _("Whether this style features scored reply speeches")
    verbose_name = _("Reply scores")
    section = debate_rules
    name = 'reply_scores_enabled'
    default = True


@tournament_preferences_registry.register
class RequireSubstantiveForReply(BooleanPreference):
    help_text = _("Whether to limit reply speeches to speakers who gave a substantive speech in the debate")
    verbose_name = _("Require reply speaker to have given a substantive speech")
    section = debate_rules
    name = 'require_substantive_for_reply'
    default = True


# ==============================================================================
standings = Section('standings', verbose_name=_("Standings"))
# ==============================================================================


@tournament_preferences_registry.register
class StandingsMissedDebates(IntegerPreference):
    help_text = _("The number of substantive speeches a speaker can miss and still be on the speaker tab (-1 means no limit)")
    verbose_name = _("Speeches missable for standings eligibility")
    section = standings
    name = 'standings_missed_debates'
    default = -1


@tournament_preferences_registry.register
class StandingsMissedReplies(IntegerPreference):
    help_text = _("The number of reply speeches a speaker can miss and still be on the replies tab (-1 means no limit)")
    verbose_name = _("Replies missable for standings eligibility")
    section = standings
    name = 'standings_missed_replies'
    default = -1


@tournament_preferences_registry.register
class TeamStandingsPrecedence(MultiValueChoicePreference):
    help_text = _("Metrics to use to rank teams (see documentation for further details)")
    verbose_name = _("Team standings precedence")
    section = standings
    name = 'team_standings_precedence'
    choices = TeamStandingsGenerator.get_metric_choices()
    nfields = 8
    allow_empty = True
    default = ['wins', 'speaks_avg']

    def validate(self, value):
        super().validate(value)

        # Check that non-repeatable metrics aren't listed twice
        classes = [TeamStandingsGenerator.metric_annotator_classes[metric] for metric in value]
        duplicates = [c for c in classes if c.repeatable is False and classes.count(c) > 1]
        if duplicates:
            duplicates_str = ", ".join(list(set(force_str(c.name) for c in duplicates)))
            raise ValidationError(_("The following metrics can't be listed twice: "
                    "%(duplicates)s") % {'duplicates': duplicates_str})


@tournament_preferences_registry.register
class TeamStandingsExtraMetrics(MultiValueChoicePreference):
    help_text = _("Metrics to calculate, but not used to rank teams")
    verbose_name = _("Team standings extra metrics")
    section = standings
    name = 'team_standings_extra_metrics'
    choices = TeamStandingsGenerator.get_metric_choices(ranked_only=False)
    nfields = 5
    allow_empty = True
    default = []


@tournament_preferences_registry.register
class SpeakerStandingsPrecedence(MultiValueChoicePreference):
    help_text = _("Metrics to use to rank speakers (see documentation for further details)")
    verbose_name = _("Speaker standings precedence")
    section = standings
    name = 'speaker_standings_precedence'
    choices = SpeakerStandingsGenerator.get_metric_choices()
    nfields = 4
    allow_empty = True
    default = ['average']

    def validate(self, value):
        super().validate(value)

        # Check that non-repeatable metrics aren't listed twice
        classes = [SpeakerStandingsGenerator.metric_annotator_classes[metric] for metric in value]
        duplicates = [c for c in classes if c.repeatable is False and classes.count(c) > 1]
        if duplicates:
            duplicates_str = ", ".join(list(set(force_str(c.name) for c in duplicates)))
            raise ValidationError(_("The following metrics can't be listed twice: "
                    "%(duplicates)s") % {'duplicates': duplicates_str})


@tournament_preferences_registry.register
class SpeakerStandingsExtraMetrics(MultiValueChoicePreference):
    help_text = _("Metrics to calculate, but not used to rank speakers")
    verbose_name = _("Speaker standings extra metrics")
    section = standings
    name = 'speaker_standings_extra_metrics'
    choices = SpeakerStandingsGenerator.get_metric_choices(ranked_only=False)
    nfields = 5
    allow_empty = True
    default = ['stdev', 'count']


# ==============================================================================
tab_release = Section('tab_release', verbose_name=_("Tab Release"))
# ==============================================================================


@tournament_preferences_registry.register
class TeamTabReleased(BooleanPreference):
    help_text = _("Enables public display of the team tab. Intended for use after the tournament.")
    verbose_name = _("Release team tab to public")
    section = tab_release
    name = 'team_tab_released'
    default = False


@tournament_preferences_registry.register
class TeamTabReleaseLimit(IntegerPreference):
    help_text = _("Only show scores for the top X teams in the public tab (set to 0 to show all teams).")
    verbose_name = _("Top teams cutoff")
    section = tab_release
    name = 'team_tab_limit'
    default = 0


@tournament_preferences_registry.register
class SpeakerTabReleased(BooleanPreference):
    help_text = _("Enables public display of the speaker tab. Intended for use after the tournament.")
    verbose_name = _("Release speaker tab to public")
    section = tab_release
    name = 'speaker_tab_released'
    default = False


@tournament_preferences_registry.register
class SpeakerTabReleaseLimit(IntegerPreference):
    help_text = _("Only show scores for the top X speakers in the public tab (set to 0 to show all speakers).")
    verbose_name = _("Top speakers cutoff")
    section = tab_release
    name = 'speaker_tab_limit'
    default = 0


@tournament_preferences_registry.register
class RepliesTabReleased(BooleanPreference):
    help_text = _("Enables public display of the replies tab. Intended for use after the tournament.")
    verbose_name = _("Release replies tab to public")
    section = tab_release
    name = 'replies_tab_released'
    default = False


@tournament_preferences_registry.register
class RepliesTabReleaseLimit(IntegerPreference):
    help_text = _("Only show scores for the top X repliers in the public tab (set to 0 to show all repliers).")
    verbose_name = _("Top replies cutoff")
    section = tab_release
    name = 'replies_tab_limit'
    default = 0


@tournament_preferences_registry.register
class BreakCategoryTabsReleased(BooleanPreference):
    help_text = "Enables public display of tabs for teams in each break category. Intended for use after the tournament."
    verbose_name = "Release break (team) category tabs to public"
    section = tab_release
    name = "break_category_tabs_released"
    default = False


@tournament_preferences_registry.register
class SpeakerCategoryTabsReleased(BooleanPreference):
    help_text = "Enables public display of those speaker category tabs that are marked to be public. Intended for use after the tournament."
    verbose_name = "Release speaker category tabs to public"
    section = tab_release
    name = "speaker_category_tabs_released"
    default = False


@tournament_preferences_registry.register
class MotionTabReleased(BooleanPreference):
    help_text = _("Enables public display of all motions and win/loss/selection information. "
                  "This includes all motions — whether they have been marked as released or not. "
                  "Intended for use after the tournament.")
    verbose_name = _("Release motions tab to public")
    section = tab_release
    name = 'motion_tab_released'
    default = False


@tournament_preferences_registry.register
class AdjudicatorsTabRelease(BooleanPreference):
    help_text = _("Enables public display of the feedback scores of all adjudicators")
    verbose_name = _("Release adjudicator tab to public")
    section = tab_release
    name = 'adjudicators_tab_released'
    default = False


@tournament_preferences_registry.register
class AdjudicatorsTabShows(ChoicePreference):
    help_text = _("What (if released) the adjudicator tab shows")
    verbose_name = _("Adjudicator tab displays")
    section = tab_release
    name = 'adjudicators_tab_shows'
    choices = (
        ('test', _("Only shows base score")),
        ('final', _("Only shows final score")),
        ('all', _("Shows base, final, and per-round scores")),
    )
    default = 'final'


@tournament_preferences_registry.register
class BallotsReleased(BooleanPreference):
    help_text = _("Enables public display of every adjudicator's ballot. Intended for use after the tournament.")
    verbose_name = _("Release ballots to public")
    section = tab_release
    name = 'ballots_released'
    default = False


@tournament_preferences_registry.register
class AllResultsReleased(BooleanPreference):
    help_text = _("This releases all the results for all rounds (including silent and break rounds). Do so only after the tournament is finished!")
    verbose_name = _("Release all round results to public")
    section = tab_release
    name = 'all_results_released'
    default = False


@tournament_preferences_registry.register
class PrivateBallotsReleased(BooleanPreference):
    help_text = _("Enables display of confirmed ballots through private URLs. Intended for use after the tournament.")
    verbose_name = _("Release ballots through private URLs")
    section = tab_release
    name = 'private_ballots_released'
    default = False


# ==============================================================================
data_entry = Section('data_entry', verbose_name=_("Data Entry"))
# ==============================================================================


@tournament_preferences_registry.register
class ParticipantBallotSubmissions(ChoicePreference):
    help_text = _("Whether adjudicators can submit ballots themselves, and how they do so")
    verbose_name = _("Ballot submissions from adjudicators")
    section = data_entry
    name = 'participant_ballots'
    choices = (
        ('off', _("Disabled (tab staff only)")),
        ('private-urls', _("Use private URLs")),
        ('public', _("Use publicly accessible form")),
    )
    default = 'off'


@tournament_preferences_registry.register
class ParticipantFeedbackSubmissions(ChoicePreference):
    help_text = _("Whether participants can submit feedback themselves, and how they do so")
    verbose_name = _("Feedback submissions from participants")
    section = data_entry
    name = 'participant_feedback'
    choices = (
        ('off', _("Disabled (tab staff only)")),
        ('private-urls', _("Use private URLs")),
        ('public', _("Use publicly accessible form")),
    )
    default = 'off'


@tournament_preferences_registry.register
class PublicUsePassword(BooleanPreference):
    help_text = _("If checked, users must enter a password when submitting public feedback and ballots")
    verbose_name = _("Require password for submission")
    section = data_entry
    name = 'public_use_password'
    default = False


@tournament_preferences_registry.register
class PublicPassword(StringPreference):
    help_text = _("Value of the password required for public submissions, if passwords are required")
    verbose_name = _("Password for public submission")
    section = data_entry
    name = 'public_password'
    default = 'Enter Password'


@tournament_preferences_registry.register
class DisableBallotConfirmation(BooleanPreference):
    help_text = _("Bypasses double checking by setting ballots to be automatically confirmed")
    verbose_name = _("Bypass double checking")
    section = data_entry
    name = 'disable_ballot_confirms'
    default = False


@tournament_preferences_registry.register
class EnableBlindBallotConfirmation(BooleanPreference):
    help_text = _("Requires scores of draft ballots to be re-entered as part of the confirmation stage (to create more stringent check). Only applies to BP formats.")
    verbose_name = _("Enforce blind confirmations")
    section = data_entry
    name = 'enable_blind_checks'
    default = False


@tournament_preferences_registry.register
class AssistantAccess(ChoicePreference):
    help_text = _("Whether assistants can access pages that can reveal matchups "
                  "and motions ahead of public release (these pages are useful for "
                  "displaying draws/motions to the public and for printing ballots).")
    verbose_name = _("Assistant user access")
    section = data_entry
    name = 'assistant_access'
    default = 'all_areas'
    choices = (
        ('all_areas', _("All areas (results entry, draw display, and motions)")),
        ('results_draw', _("Just results entry and draw display")),
        ('results_only', _("Only results entry")),
    )


@tournament_preferences_registry.register
class CheckInParticipantSubmit(BooleanPreference):
    help_text = _("Whether participants can check themselves in/out through their private URL.")
    verbose_name = _("Participant self-checkin")
    section = data_entry
    name = 'public_checkins_submit'
    default = False


@tournament_preferences_registry.register
class CheckInWindowPeople(FloatPreference):
    help_text = _("The amount of time (in hours) before a speaker or adjudicator's check-in event expires")
    section = data_entry
    name = 'checkin_window_people'
    verbose_name = _("Check-In Window (People)")
    default = 12.0


@tournament_preferences_registry.register
class CheckInWindowVenues(FloatPreference):
    help_text = _("The amount of time (in hours) before a room's check-in event expires")
    section = data_entry
    name = 'checkin_window_venues'
    verbose_name = _("Check-In Window (Rooms)")
    default = 2.0


@tournament_preferences_registry.register
class BallotsConfirmDigits(BooleanPreference):
    help_text = _("Whether the printed scoresheets should show the 'circle digits' prompt to help check bad handwriting")
    verbose_name = _("Ballot Digit Checks")
    section = data_entry
    name = 'ballots_confirm_digits'
    default = True


@tournament_preferences_registry.register
class ScoreReturnLocation(StringPreference):
    help_text = _("The location to return scoresheets to, printed on pre-printed ballots. Set to 'TBA' to hide.")
    verbose_name = _("Score return location")
    section = data_entry
    name = 'score_return_location'
    default = 'TBA'


@tournament_preferences_registry.register
class FeedbackReturnLocation(StringPreference):
    help_text = _("The location to return feedback to, printed on pre-printed feedback forms. Set to 'TBA' to hide.")
    verbose_name = _("Feedback return location")
    section = data_entry
    name = 'feedback_return_location'
    default = 'TBA'


@tournament_preferences_registry.register
class EnablePostponements(BooleanPreference):
    help_text = _("Lets debates have their status as postponed, as to not block draw generation.")
    verbose_name = _("Enable postponements")
    section = data_entry
    name = 'enable_postponements'
    default = False


@tournament_preferences_registry.register
class SplitVotingBallots(BooleanPreference):
    help_text = _("Have each voting adjudicator submit a separate ballot.")
    verbose_name = _("Individual voting ballots")
    section = data_entry
    name = 'individual_ballots'
    default = False


# ==============================================================================
public_features = Section('public_features', verbose_name=_("Public Features"))
# ==============================================================================


@tournament_preferences_registry.register
class PublicParticipants(BooleanPreference):
    help_text = _("Enables the public page listing all participants in the tournament")
    verbose_name = _("Enable public view of participants list")
    section = public_features
    name = 'public_participants'
    default = False


@tournament_preferences_registry.register
class PublicInstitutionsList(BooleanPreference):
    help_text = _("Enables the public page listing all institutions in the tournament")
    verbose_name = _("Enable public view of institutions list")
    section = public_features
    name = 'public_institutions_list'
    default = False


@tournament_preferences_registry.register
class PublicDiversity(BooleanPreference):
    help_text = _("Enables the public page listing diversity statistics")
    verbose_name = _("Enable public view of diversity info")
    section = public_features
    name = 'public_diversity'
    default = False


@tournament_preferences_registry.register
class PublicCheckinStatuses(BooleanPreference):
    help_text = _("Enables the public page showing checkin statuses for "
                  "individuals, institutions, and teams. Note that this page "
                  "can be slow when used at very large tournaments.")
    verbose_name = _("Enable public view of the checkin statuses")
    section = public_features
    name = 'public_checkins'
    default = False


@tournament_preferences_registry.register
class PublicBreakCategories(BooleanPreference):
    help_text = _("If the participants list is enabled, displays break category eligibility on that page")
    verbose_name = _("Show break categories on participants page")
    section = public_features
    name = 'public_break_categories'
    default = False


@tournament_preferences_registry.register
class PublicSideAllocations(BooleanPreference):
    help_text = _("Enables the public page listing pre-allocated sides")
    verbose_name = _("Show pre-allocated sides to public")
    section = public_features
    name = 'public_side_allocations'
    default = False


@tournament_preferences_registry.register
class PublicDraw(ChoicePreference):
    help_text = _("Enables the public page showing released draws")
    verbose_name = _("Enable public view of draw")
    section = public_features
    name = 'public_draw'
    choices = (
        ('off', _("Disabled")),
        ('current', _("Show a single page for the current round's draw")),
        ('all-released', _("Show individual pages for all released draws")),
    )
    default = 'off'


@tournament_preferences_registry.register
class PublicResults(BooleanPreference):
    help_text = _("Enables the public page showing results of non-silent rounds")
    verbose_name = _("Enable public view of results")
    section = public_features
    name = 'public_results'
    default = False


@tournament_preferences_registry.register
class PublicMotions(BooleanPreference):
    help_text = _("Enables the public page showing motions that have been explicitly released to the public")
    verbose_name = _("Enable public view of motions")
    section = public_features
    name = 'public_motions'
    default = False


@tournament_preferences_registry.register
class PublicTeamStandings(BooleanPreference):
    help_text = _("Enables the public page showing team standings, showing wins only (not speaker scores or ranking)")
    verbose_name = _("Enable public view of team standings")
    section = public_features
    name = 'public_team_standings'
    default = False


@tournament_preferences_registry.register
class PublicRecordPages(BooleanPreference):
    help_text = _("Enables the public page for each team and adjudicator showing their records")
    verbose_name = _("Enable public record pages")
    section = public_features
    name = 'public_record'
    default = True


@tournament_preferences_registry.register
class PublicBreakingTeams(BooleanPreference):
    help_text = _("Enables the public page showing the team breaks. Intended for use after the break announcement.")
    verbose_name = _("Release team breaks to public")
    section = public_features
    name = 'public_breaking_teams'
    default = False


@tournament_preferences_registry.register
class PublicBreakingAdjs(BooleanPreference):
    help_text = _("Enables the public page showing breaking adjudicators. Intended for use after the break announcement.")
    verbose_name = _("Release adjudicators break to public")
    section = public_features
    name = 'public_breaking_adjs'
    default = False


@tournament_preferences_registry.register
class FeedbackProgress(BooleanPreference):
    help_text = _("Enables the public page detailing who has unsubmitted feedback")
    verbose_name = _("Enable public view of unsubmitted feedback")
    section = public_features
    name = 'feedback_progress'
    default = False


@tournament_preferences_registry.register
class TournamentStaff(LongStringPreference):
    help_text = _("List of tournament staff, to be displayed on the tournament home page. Leave this blank or with the default text if you want to not show this information.")
    verbose_name = _("Tournament staff")
    section = public_features
    name = 'tournament_staff'
    default = ""
    widget = SummernoteWidget(attrs={'height': 150, 'class': 'form-summernote'})
    field_kwargs = {'required': False}


@tournament_preferences_registry.register
class WelcomeMessage(LongStringPreference):
    help_text = _("Message to be displayed on the tournament home page")
    verbose_name = _("Welcome message")
    section = public_features
    name = 'welcome_message'
    default = ""
    widget = SummernoteWidget(attrs={'height': 150, 'class': 'form-summernote'})
    field_kwargs = {'required': False}


# ==============================================================================
ui_options = Section('ui_options', verbose_name=_("UI Options"))
# ==============================================================================


@tournament_preferences_registry.register
class ShowSplittingAdjudicators(BooleanPreference):
    help_text = _("If showing results to public, show splitting adjudicators in them")
    verbose_name = _("Show splitting adjudicators")
    name = 'show_splitting_adjudicators'
    section = ui_options
    default = False


@tournament_preferences_registry.register
class TeamCodeNames(ChoicePreference):
    help_text = _("Whether and how to use code names for teams")
    verbose_name = _("Team code names")
    section = ui_options
    name = 'team_code_names'
    default = 'off'
    choices = (
        ('off',                 _("Do not use code names")),
        ('all-tooltips',        _("Use real names everywhere, and show code names in tooltips")),
        ('admin-tooltips-code', _("Use code names for public; real names with code names in "
                                  "tooltips for admins")),
        ('admin-tooltips-real', _("Use code names for public; code names with real names in "
                                  "tooltips for admins")),
        ('everywhere',          _("Use code names everywhere; do not use tooltips (real names show in some admin views)")),
    )


@tournament_preferences_registry.register
class ParticipantCodeNames(ChoicePreference):
    help_text = _("Whether and how to use code names for participants")
    verbose_name = _("Participant code names")
    section = ui_options
    name = 'participant_code_names'
    default = 'off'
    choices = (
        ('off',                 _("Do not use code names")),
        ('everywhere',          _("Use code names everywhere; do not use tooltips (real names show in some admin views)")),
    )


@tournament_preferences_registry.register
class ShowEmoji(BooleanPreference):
    help_text = _("Display team emoji in the public and admin interfaces")
    verbose_name = _("Show emoji")
    section = ui_options
    name = 'show_emoji'
    default = True


@tournament_preferences_registry.register
class ShowTeamInstitutions(BooleanPreference):
    help_text = _("In tables listing teams, adds a column showing their institutions")
    verbose_name = _("Show team institutions")
    section = ui_options
    name = 'show_team_institutions'
    default = True


@tournament_preferences_registry.register
class ShowAdjudicatorInstitutions(BooleanPreference):
    help_text = _("Hide the institutions of adjudicators on public pages and on printed ballots")
    verbose_name = _("Show adjudicator institutions")
    section = ui_options
    name = 'show_adjudicator_institutions'
    default = True


@tournament_preferences_registry.register
class ShowSpeakersInDraw(BooleanPreference):
    help_text = _("Enables a hover element on every team's name showing that team's speakers")
    verbose_name = _("Show speakers in draw")
    section = ui_options
    name = 'show_speakers_in_draw'
    default = True


# ==============================================================================
email = Section('email', verbose_name=_("Notifications"))
# ==============================================================================


@tournament_preferences_registry.register
class ReplyToEmailName(StringPreference):
    help_text = _("The name of the organizer tasked with managing emails (in case of replies)")
    verbose_name = _("Reply-to name")
    section = email
    name = 'reply_to_name'
    default = "Tabulation Team"


@tournament_preferences_registry.register
class ReplyToEmailAddress(StringPreference):
    help_text = _("The email address for handling replies")
    verbose_name = _("Reply-to address")
    section = email
    name = 'reply_to_address'
    default = ""


@tournament_preferences_registry.register
class EmailWebhookKey(StringPreference):
    help_text = _("A secret key to accept email status events")
    verbose_name = _("Email status secret key")
    section = email
    name = 'email_hook_key'
    default = ""
    required = False
    field_kwargs = {'validators': [validate_slug]}


@tournament_preferences_registry.register
class EnableEmailBallotReceipts(BooleanPreference):
    help_text = _("Enables a copy of adjudicators' ballots to be automatically sent to them (by email) after they are entered in Tabbycat (for confirmation or checking)")
    verbose_name = _("Ballot receipts")
    section = email
    name = 'enable_ballot_receipts'
    default = False


@tournament_preferences_registry.register
class BallotEmailSubjectLine(StringPreference):
    help_text = _("The subject line for emails sent to adjudicators with their submitted ballot. "
                  "Use '{{ DEBATE }}' as a placeholder for the associated debate")
    verbose_name = _("Ballot receipt subject line")
    section = email
    name = 'ballot_email_subject'
    default = "Your ballot for {{ DEBATE }} has been received"


@tournament_preferences_registry.register
class BallotEmailMessageBody(LongStringPreference):
    help_text = _("The message body for emails sent to adjudicators with their submitted ballot.")
    verbose_name = _("Ballot receipt message")
    section = email
    name = 'ballot_email_message'
    default = ("<p>Hi {{ USER }},</p>"
        "<p>Your ballot for {{ DEBATE }} has been successfully received, with these scores:</p>"
        "{{ SCORES }}"
        "<p>If there are any problems, please contact the tab team.</p>")
    widget = SummernoteWidget(attrs={'height': 150, 'class': 'form-summernote'})


# -----
# Email-related but unattached for use in separate inline forms
# -----

@tournament_preferences_registry.register
class PointsEmailSubjectLine(StringPreference):
    help_text = _("The subject line for emails sent to speakers with their team points.")
    verbose_name = _("Team points subject line")
    name = 'team_points_email_subject'
    default = "{{ TEAM }}'s current wins after {{ ROUND }}: {{ POINTS }}"


@tournament_preferences_registry.register
class PointsEmailMessageBody(LongStringPreference):
    help_text = _("The message body for emails sent to speakers with their team points.")
    verbose_name = _("Team points message")
    name = 'team_points_email_message'
    default = ("<p>Hi {{ USER }},</p>"
        "After {{ ROUND }}, your team ({{ TEAM }}) currently has <strong>{{ POINTS }}</strong> wins in the {{ TOURN }}.</p>"
        "<p>Current Standings: <a href='{{ URL }}'>{{ URL }}</a></p>")


@tournament_preferences_registry.register
class AdjudicatorDrawNotificationSubject(StringPreference):
    help_text = _("The subject-line for emails sent to adjudicators with their assignments.")
    verbose_name = _("Adjudicator draw subject line")
    name = 'adj_email_subject'
    default = "Your assigned debate for {{ ROUND }}: {{ VENUE }}"


@tournament_preferences_registry.register
class AdjudicatorDrawNotificationMessage(LongStringPreference):
    help_text = _("The message body for emails sent to adjudicators with their assignments.")
    verbose_name = _("Adjudicator draw message")
    name = 'adj_email_message'
    default = ("<p>Hi {{ USER }},</p>"
        "<p>You have been assigned as <strong>{{ POSITION }}</strong> adjudicator for {{ ROUND }} in <strong>{{ VENUE }}</strong> with the following panel: {{ PANEL }}</p>"
        "<p>The debate is between these teams: {{ DRAW }}</p>")


@tournament_preferences_registry.register
class TeamDrawNotificationSubject(StringPreference):
    help_text = _("The subject-line for emails sent to teams with their draw.")
    verbose_name = _("Team draw subject line")
    name = 'team_draw_email_subject'
    default = "Your assigned debate for {{ ROUND }}: {{ VENUE }}"


@tournament_preferences_registry.register
class TeamDrawNotificationMessage(LongStringPreference):
    help_text = _("The message body for emails sent to participants with their private URLs.")
    verbose_name = _("Private URL notification message")
    name = 'team_draw_email_message'
    default = ("<p>Hi {{ USER }},</p>"
        "<p>You have been assigned as <strong>{{ SIDE }}</strong> for {{ ROUND }} in <strong>{{ VENUE }}</strong> with the following panel: {{ PANEL }}</p>"
        "<p>The debate is between: {{ DRAW }}</p>")


@tournament_preferences_registry.register
class PrivateUrlEmailSubject(StringPreference):
    help_text = _("The subject-line for emails sent to participants with their private URLs.")
    verbose_name = _("Private URL notification subject line")
    name = 'url_email_subject'
    default = "Your personal private URL for {{ TOURN }}"


@tournament_preferences_registry.register
class PrivateUrlEmailMessage(LongStringPreference):
    help_text = _("The message body for emails sent to participants with their private URLs.")
    verbose_name = _("Private URL notification message")
    name = 'url_email_message'
    default = ("<p>Hi {{ USER }},</p>"
        "<p>At {{ TOURN }}, we are using an online tabulation system. You can submit "
        "your ballots and/or feedback at the following URL. This URL is unique to you — do not share it with "
        "anyone, as anyone who knows it can submit forms on your behalf. This URL "
        "will not change throughout this tournament, so we suggest bookmarking it.</p>"
        "<p>Your personal private URL is:<br />"
        "<a href='{{ URL }}'>{{ URL }}</a></p>")


@tournament_preferences_registry.register
class MotionReleaseEmailSubject(StringPreference):
    help_text = _("The subject-line for emails sent to participants on motion release.")
    verbose_name = _("Motion release notification subject line")
    name = 'motion_email_subject'
    default = "Motions for {{ ROUND }}"


@tournament_preferences_registry.register
class MotionReleaseEmailMessage(LongStringPreference):
    help_text = _("The message body for emails sent to participants on motion release.")
    verbose_name = _("Motion release notification message")
    name = 'motion_email_message'
    default = ("<p>The motion(s) for {{ ROUND }} are:</p>"
        "{{ MOTIONS }}")


@tournament_preferences_registry.register
class TeamNameEmailSubject(StringPreference):
    help_text = _("The subject-line for emails sent to participants informing them of their team registration.")
    verbose_name = _("Team registration notification subject line")
    name = 'team_email_subject'
    default = "Registration for {{ SHORT }}"


@tournament_preferences_registry.register
class TeamNameEmailMessage(LongStringPreference):
    help_text = _("The message body for emails sent to participants informing them of their team registration.")
    verbose_name = _("Team registration notification message")
    name = 'team_email_message'
    default = ("<p>Hi {{ USER }},</p>"
        "<p>You are registered as <strong>{{ LONG }}</strong> in {{ TOURN }} with {{ SPEAKERS }}.</p>")
    default = ("Hi {{ USER }},\n\n"
        "You are registered as {{ LONG }} in {{ TOURN }} with {{ SPEAKERS }}.")


# ==============================================================================
motions = Section('motions', verbose_name=_("Motions"))
# ==============================================================================


@tournament_preferences_registry.register
class EnableMotions(BooleanPreference):
    help_text = _("If checked, ballots require a motion to be entered")
    verbose_name = _("Enable motions")
    section = motions
    name = 'enable_motions'
    default = True


@tournament_preferences_registry.register
class BallotsHideMotions(BooleanPreference):
    help_text = _("Whether the printed scoresheets should hide the text of motions (even if they have been entered and released)")
    verbose_name = _("Ballot Hide Motions")
    section = data_entry
    name = 'ballots_hide_motions'
    default = False


@tournament_preferences_registry.register
class MotionVetoes(BooleanPreference):
    help_text = _("Enables the motion veto field on ballots, to track veto statistics")
    verbose_name = _("Motion vetoes")
    section = motions
    name = 'motion_vetoes_enabled'
    default = True


@tournament_preferences_registry.register
class ShowMotionsInResults(BooleanPreference):
    help_text = _("If showing results to public, show which motions were selected in the record")
    verbose_name = _("Show motions in results")
    section = motions
    name = 'show_motions_in_results'
    default = False


@tournament_preferences_registry.register
class PublicMotionsOrder(ChoicePreference):
    help_text = _("Order in which are listed by round in the public view")
    verbose_name = _("Order to display motions")
    section = motions
    name = 'public_motions_order'
    choices = (
        ('forward', _("Earliest round first")),
        ('reverse', _("Latest round first")),
    )
    default = 'reverse'


@tournament_preferences_registry.register
class EnableMotionReuse(BooleanPreference):
    help_text = _("Whether motions can be reused from one round to another.")
    verbose_name = _("Allow motion reuse")
    section = motions
    name = 'enable_motion_reuse'
    default = False


# ==============================================================================
global_settings = Section('global', verbose_name=_('Global Settings'))
# ==============================================================================


@global_preferences_registry.register
class EnableAPIAccess(BooleanPreference):
    help_text = _("Enables external applications to access the site through a dedicated interface, subject to public information settings.")
    verbose_name = _("Enable API access")
    section = global_settings
    name = 'enable_api'
    default = True


@global_preferences_registry.register
class AssistantAccountCreationKey(StringPreference):
    help_text = _("A key that enables a secret URL that lets visitors create their own assistant user accounts. The URL takes the form of: YOUR_SITE'S_BASE_URL/accounts/signup/KEY/")
    verbose_name = _('Assistant account creation key')
    section = global_settings
    field_kwargs = {'validators': [validate_slug]}
    name = 'assistant_account_key'
    default = ''


@global_preferences_registry.register
class AdminAccountCreationKey(StringPreference):
    help_text = _("A key that enables a secret URL that lets visitors create their own administrator user accounts. The URL takes the form of: YOUR_SITE'S_BASE_URL/accounts/signup/KEY/")
    section = global_settings
    verbose_name = _('Administrator account creation key')
    field_kwargs = {'validators': [validate_slug]}
    name = 'admin_account_key'
    default = ''<|MERGE_RESOLUTION|>--- conflicted
+++ resolved
@@ -180,7 +180,15 @@
 
 
 @tournament_preferences_registry.register
-<<<<<<< HEAD
+class SawPullupsPenalty(IntegerPreference):
+    help_text = _("Penalty applied by conflict avoidance method for teams being in a pullup many times. Leave 0 for no penalty.")
+    verbose_name = _("Previously saw pullup penalty")
+    section = draw_rules
+    name = 'saw_pullups_penalty'
+    default = 0
+
+
+@tournament_preferences_registry.register
 class SideBalancePenalty(IntegerPreference):
     help_text = _("Penalty applied by minimum cost matching to prefer pairings that balance sides.")
     verbose_name = _("Side balance penalty")
@@ -195,13 +203,6 @@
     verbose_name = _("Pairing deviation penalty")
     section = draw_rules
     name = 'pairing_penalty'
-=======
-class SawPullupsPenalty(IntegerPreference):
-    help_text = _("Penalty applied by conflict avoidance method for teams being in a pullup many times. Leave 0 for no penalty.")
-    verbose_name = _("Previously saw pullup penalty")
-    section = draw_rules
-    name = 'saw_pullups_penalty'
->>>>>>> f2a13bf8
     default = 0
 
 
