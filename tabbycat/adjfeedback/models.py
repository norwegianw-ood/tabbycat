from django.core.exceptions import ValidationError
from django.db import models
from django.utils.functional import cached_property
from django.utils.html import escape
from django.utils.translation import gettext, gettext_lazy as _
from django_better_admin_arrayfield.models.fields import ArrayField

from adjallocation.models import DebateAdjudicator
from results.models import Submission
from utils.models import UniqueConstraint


class AdjudicatorBaseScoreHistory(models.Model):
    adjudicator = models.ForeignKey('participants.Adjudicator', models.CASCADE,
        verbose_name=_("adjudicator"))
    # cascade to avoid ambiguity, null round indicates beginning of tournament
    round = models.ForeignKey('tournaments.Round', models.CASCADE, blank=True, null=True,
        verbose_name=_("round"))
    score = models.FloatField(verbose_name=_("score"))
    timestamp = models.DateTimeField(auto_now_add=True, verbose_name=_("timestamp"))

    class Meta:
        verbose_name = _("adjudicator base score history")
        verbose_name_plural = _("adjudicator base score histories")

    def __str__(self):
        return "{.name:s} ({:.1f}) in {!s}".format(self.adjudicator, self.score, self.round)


class AdjudicatorFeedbackAnswer(models.Model):
    question = models.ForeignKey('AdjudicatorFeedbackQuestion', models.CASCADE,
        verbose_name=_("question"))
    feedback = models.ForeignKey('AdjudicatorFeedback', models.CASCADE,
        verbose_name=_("feedback"))

    class Meta:
        abstract = True
        constraints = [UniqueConstraint(fields=['question', 'feedback'])]


class AdjudicatorFeedbackBooleanAnswer(AdjudicatorFeedbackAnswer):
    ANSWER_TYPE = bool

    # Note: by convention, if no answer is chosen for a boolean answer, an
    # instance of this object should not be created. This way, there is no need
    # for a NullBooleanField.
    answer = models.BooleanField(verbose_name=_("answer"))

    class Meta(AdjudicatorFeedbackAnswer.Meta):
        verbose_name = _("adjudicator feedback boolean answer")
        verbose_name_plural = _("adjudicator feedback boolean answers")


class AdjudicatorFeedbackIntegerAnswer(AdjudicatorFeedbackAnswer):
    ANSWER_TYPE = int

    answer = models.IntegerField(verbose_name=_("answer"))

    class Meta(AdjudicatorFeedbackAnswer.Meta):
        verbose_name = _("adjudicator feedback integer answer")
        verbose_name_plural = _("adjudicator feedback integer answers")


class AdjudicatorFeedbackFloatAnswer(AdjudicatorFeedbackAnswer):
    ANSWER_TYPE = float

    answer = models.FloatField(verbose_name=_("answer"))

    class Meta(AdjudicatorFeedbackAnswer.Meta):
        verbose_name = _("adjudicator feedback float answer")
        verbose_name_plural = _("adjudicator feedback float answers")


class AdjudicatorFeedbackStringAnswer(AdjudicatorFeedbackAnswer):
    ANSWER_TYPE = str
    answer = models.TextField(verbose_name=_("answer"))

    class Meta(AdjudicatorFeedbackAnswer.Meta):
        verbose_name = _("adjudicator feedback string answer")
        verbose_name_plural = _("adjudicator feedback string answers")


class AdjudicatorFeedbackManyAnswer(AdjudicatorFeedbackAnswer):
    ANSWER_TYPE = list
    answer = ArrayField(base_field=models.TextField())

    class Meta(AdjudicatorFeedbackAnswer.Meta):
        verbose_name = _("adjudicator feedback multiple select answer")
        verbose_name_plural = _("adjudicator feedback multiple select answers")


class AnswerType(models.TextChoices):
    BOOLEAN_CHECKBOX = 'bc', _("checkbox")
    BOOLEAN_SELECT = 'bs', _("yes/no (dropdown)")
    INTEGER_TEXTBOX = 'i', _("integer (textbox)")
    INTEGER_SCALE = 'is', _("integer scale")
    FLOAT = 'f', _("float")
    TEXT = 't', _("text")
    LONGTEXT = 'tl', _("long text")
    SINGLE_SELECT = 'ss', _("select one")
    MULTIPLE_SELECT = 'ms', _("select multiple")


class BaseQuestion(models.Model):
    tournament = models.ForeignKey('tournaments.Tournament', models.CASCADE,
        verbose_name=_("tournament"))
    seq = models.IntegerField(help_text="The order in which questions are displayed",
        verbose_name=_("sequence number"))
    text = models.CharField(max_length=255,
        verbose_name=_("text"),
        help_text=_("The question displayed to participants, e.g., \"Did you agree with the decision?\""))
    name = models.CharField(max_length=30,
        verbose_name=_("name"),
        help_text=_("A short name for the question, e.g., \"Agree with decision\""))

    answer_type = models.CharField(max_length=2, choices=AnswerType.choices,
        verbose_name=_("answer type"))
    required = models.BooleanField(default=True,
        verbose_name=_("required"),
        help_text=_("Whether participants are required to fill out this field"))
    min_value = models.FloatField(blank=True, null=True,
        verbose_name=_("minimum value"),
        help_text=_("Minimum allowed value for numeric fields (ignored for text or boolean fields)"))
    max_value = models.FloatField(blank=True, null=True,
        verbose_name=_("maximum value"),
        help_text=_("Maximum allowed value for numeric fields (ignored for text or boolean fields)"))

    choices = ArrayField(
        base_field=models.TextField(),
        blank=True,
        verbose_name=_("choices"),
        help_text=_("Permissible choices for select one/multiple fields (ignored for other fields)"),
        default=list)

    class Meta:
<<<<<<< HEAD
        abstract = True


class AdjudicatorFeedbackQuestion(BaseQuestion):
    # When adding or changing an answer type, here are the other places you need
    # to edit:
    #   - forms.py : BaseFeedbackForm._make_question_field()
    #   - importer/importers/anorak.py : AnorakTournamentDataImporter.FEEDBACK_ANSWER_TYPES

    ANSWER_CLASSES = {
        AnswerType.BOOLEAN_CHECKBOX: AdjudicatorFeedbackBooleanAnswer,
        AnswerType.BOOLEAN_SELECT: AdjudicatorFeedbackBooleanAnswer,
        AnswerType.INTEGER_TEXTBOX: AdjudicatorFeedbackIntegerAnswer,
        AnswerType.INTEGER_SCALE: AdjudicatorFeedbackIntegerAnswer,
        AnswerType.FLOAT: AdjudicatorFeedbackFloatAnswer,
        AnswerType.TEXT: AdjudicatorFeedbackStringAnswer,
        AnswerType.LONGTEXT: AdjudicatorFeedbackStringAnswer,
        AnswerType.SINGLE_SELECT: AdjudicatorFeedbackStringAnswer,
        AnswerType.MULTIPLE_SELECT: AdjudicatorFeedbackManyAnswer,
    }
    ANSWER_CLASSES_REVERSE = {
        AdjudicatorFeedbackStringAnswer: [AnswerType.TEXT,
                                          AnswerType.LONGTEXT,
                                          AnswerType.SINGLE_SELECT],
        AdjudicatorFeedbackManyAnswer: [AnswerType.MULTIPLE_SELECT],
        AdjudicatorFeedbackIntegerAnswer:
        [AnswerType.INTEGER_SCALE, AnswerType.INTEGER_TEXTBOX],
        AdjudicatorFeedbackFloatAnswer: [AnswerType.FLOAT],
        AdjudicatorFeedbackBooleanAnswer:
        [AnswerType.BOOLEAN_SELECT, AnswerType.BOOLEAN_CHECKBOX],
    }
    NUMERICAL_ANSWER_TYPES = [AnswerType.INTEGER_TEXTBOX, AnswerType.INTEGER_SCALE, AnswerType.FLOAT]

    reference = models.SlugField(
        verbose_name=_("reference"),
        help_text=_("Code-compatible reference, e.g., \"agree_with_decision\""))

    from_adj = models.BooleanField(
        verbose_name=_("from adjudicator"),
        help_text=_("Adjudicators should be asked this question (about other adjudicators)"))
    from_team = models.BooleanField(
        verbose_name=_("from team"),
        help_text=_("Teams should be asked this question"))

    class Meta:
        unique_together = [('tournament', 'reference'), ('tournament', 'seq')]
=======
        constraints = [
            UniqueConstraint(fields=['tournament', 'reference']),
            UniqueConstraint(fields=['tournament', 'seq']),
        ]
>>>>>>> 6d4c1015
        verbose_name = _("adjudicator feedback question")
        verbose_name_plural = _("adjudicator feedback questions")

    def __str__(self):
        return self.reference

    @property
    def answer_set(self):
        return self.answer_type_class.objects.filter(question=self)

    @property
    def answer_type_class(self):
        return self.ANSWER_CLASSES[self.answer_type]

    @property
    def choices_for_field(self):
        return tuple((x, x) for x in self.choices)

    @property
    def choices_for_number_scale(self):
        return self.construct_number_scale(self.min_value, self.max_value)

    def construct_number_scale(self, min_value, max_value):
        """Used to build up a semi-intelligent range of options for numeric scales.
        Shifted here rather than the class so that it can be more easily used to
        construct the default values for printed forms."""
        step = max((int(max_value) - int(min_value)) / 10, 1)
        options = list(range(int(min_value), int(max_value + 1), int(step)))
        return options

    def serialize(self):
        question = {
            'text': escape(self.text),
            'seq': self.seq,
            'type': self.answer_type,
            'required': self.answer_type,
            'from_team': self.from_team,
            'from_adj': self.from_adj,
        }
        if self.choices:
            question['choice_options'] = [escape(c) for c in self.choices]
        elif self.min_value is not None and self.max_value is not None:
            question['choice_options'] = self.choices_for_number_scale
        return question


class AdjudicatorFeedback(Submission):
    adjudicator = models.ForeignKey('participants.Adjudicator', models.CASCADE, db_index=True,
        verbose_name=_("adjudicator"))
    score = models.FloatField(verbose_name=_("score"))

    # cascade to avoid double-null sources, each feedback must have exactly one source
    source_adjudicator = models.ForeignKey('adjallocation.DebateAdjudicator', models.CASCADE, blank=True, null=True,
        verbose_name=_("source adjudicator"))
    source_team = models.ForeignKey('draw.DebateTeam', models.CASCADE, blank=True, null=True,
        verbose_name=_("source team"))

    ignored = models.BooleanField(default=False,
        verbose_name=_("ignored"),
        help_text=_("Whether the feedback should affect the adjudicator's score"))

    class Meta:
        constraints = [
            UniqueConstraint(fields=['adjudicator', 'source_adjudicator', 'source_team', 'version']),
        ]
        verbose_name = _("adjudicator feedback")
        verbose_name_plural = _("adjudicator feedbacks")

    def __str__(self):
        return "Feedback from {source} on {adj} submitted at {time} (version {version})".format(
            source=self.source,
            adj=self.adjudicator.name,
            version=self.version,
            time=('<unknown>' if self.timestamp is None else str(
                self.timestamp.isoformat())))

    def _unique_unconfirm_args(self):
        kwargs = super()._unique_unconfirm_args()
        if self.source_team is not None and self.source_team.debate.round.tournament.pref('feedback_from_teams') == 'orallist':
            kwargs.pop('adjudicator')
        return kwargs

    @cached_property
    def source(self):
        if self.source_adjudicator:
            return self.source_adjudicator.adjudicator.name
        if self.source_team:
            return self.source_team.team.short_name

    @cached_property
    def debate(self):
        if self.source_adjudicator:
            return self.source_adjudicator.debate
        if self.source_team:
            return self.source_team.debate

    @cached_property
    def debate_adjudicator(self):
        if not hasattr(self, '_debateadj'):
            try:
                self._debateadj = self.adjudicator.debateadjudicator_set.get(
                    debate=self.debate)
            except DebateAdjudicator.DoesNotExist:
                self._debateadj = None
        return self._debateadj

    @property
    def round(self):
        return self.debate.round

    @cached_property
    def feedback_weight(self):
        if self.round:
            return self.round.feedback_weight
        return 1

    def get_answers(self):
        return [
            {'question': q.question, 'answer': q.answer}
            for typ in AdjudicatorFeedbackQuestion.ANSWER_CLASSES_REVERSE.keys()
            for q in getattr(self, typ.__name__.lower() + '_set').all()
        ]

    def clean(self):
        if not (self.source_adjudicator or self.source_team):
            raise ValidationError(
                gettext("Either the source adjudicator or source team wasn't specified."))
        if self.source_adjudicator and self.source_team:
            raise ValidationError(
                gettext("There was both a source adjudicator and a source team."))
        if not self.adjudicator:
            raise ValidationError(gettext("There is no adjudicator specified as the target for this feedback. Perhaps they were deleted?"))
        if self.adjudicator not in self.debate.adjudicators:
            raise ValidationError(gettext("Adjudicator did not see this debate."))
        return super(AdjudicatorFeedback, self).clean()<|MERGE_RESOLUTION|>--- conflicted
+++ resolved
@@ -133,7 +133,6 @@
         default=list)
 
     class Meta:
-<<<<<<< HEAD
         abstract = True
 
 
@@ -179,13 +178,10 @@
         help_text=_("Teams should be asked this question"))
 
     class Meta:
-        unique_together = [('tournament', 'reference'), ('tournament', 'seq')]
-=======
         constraints = [
             UniqueConstraint(fields=['tournament', 'reference']),
             UniqueConstraint(fields=['tournament', 'seq']),
         ]
->>>>>>> 6d4c1015
         verbose_name = _("adjudicator feedback question")
         verbose_name_plural = _("adjudicator feedback questions")
 
