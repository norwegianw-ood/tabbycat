import json
import logging

from django.conf import settings
from django.contrib import messages
from django.core.exceptions import ObjectDoesNotExist
from django.db.models import Count, Q
from django.forms import HiddenInput
from django.http import JsonResponse
from django.utils.translation import gettext_lazy, ngettext
from django.utils.translation import gettext as _
from django.views.generic.base import View

from actionlog.mixins import LogActionMixin
from actionlog.models import ActionLogEntry
from adjallocation.models import DebateAdjudicator
from adjfeedback.progress import FeedbackProgressForAdjudicator, FeedbackProgressForTeam
<<<<<<< HEAD
from notifications.models import SentMessageRecord
=======
from draw.prefetch import populate_opponents
from notifications.models import BulkNotification
>>>>>>> 82778855
from notifications.views import TournamentTemplateEmailCreateView
from options.utils import use_team_code_names
from tournaments.mixins import (PublicTournamentPageMixin, SingleObjectByRandomisedUrlMixin,
                                SingleObjectFromTournamentMixin, TournamentMixin)
from tournaments.models import Round
from utils.misc import redirect_tournament, reverse_tournament
from utils.mixins import AdministratorMixin, AssistantMixin
from utils.views import ModelFormSetView, VueTableTemplateView
from utils.tables import TabbycatTableBuilder

from .models import Adjudicator, Institution, Speaker, SpeakerCategory, Team
from .tables import AdjudicatorDebateTable, TeamDebateTable

logger = logging.getLogger(__name__)


# ==============================================================================
# Lists of things
# ==============================================================================

class BaseParticipantsListView(TournamentMixin, VueTableTemplateView):

    page_title = gettext_lazy("Participants")
    page_emoji = '🚌'

    def get_tables(self):
        adjudicators = self.tournament.adjudicator_set.select_related('institution')
        adjs_table = TabbycatTableBuilder(view=self, title=_("Adjudicators"), sort_key="name")
        adjs_table.add_adjudicator_columns(adjudicators)

        speakers = Speaker.objects.filter(team__tournament=self.tournament).select_related(
                'team', 'team__institution').prefetch_related('team__speaker_set', 'categories')
        if use_team_code_names(self.tournament, self.admin):
            speakers = speakers.order_by('team__code_name')
        else:
            speakers = speakers.order_by('team__short_name')
        speakers_table = TabbycatTableBuilder(view=self, title=_("Speakers"),
                sort_key="team", admin=self.admin)
        speakers_table.add_speaker_columns(speakers)
        speakers_table.add_team_columns([speaker.team for speaker in speakers])

        return [adjs_table, speakers_table]

    def get_context_data(self, **kwargs):
        # These are used to choose the nav display
        kwargs['email_sent'] = BulkNotification.objects.filter(
            tournament=self.tournament, event=BulkNotification.EVENT_TYPE_REGISTRATION).exists()
        return super().get_context_data(**kwargs)


class AdminParticipantsListView(AdministratorMixin, BaseParticipantsListView):
    template_name = 'participants_list.html'
    admin = True


class AssistantParticipantsListView(AssistantMixin, BaseParticipantsListView):
    admin = True


class PublicParticipantsListView(PublicTournamentPageMixin, BaseParticipantsListView):
    public_page_preference = 'public_participants'
    admin = False
    cache_timeout = settings.PUBLIC_SLOW_CACHE_TIMEOUT


class BaseInstitutionsListView(TournamentMixin, VueTableTemplateView):

    page_title = gettext_lazy("Institutions")
    page_emoji = '🏫'

    def get_table(self):
        institutions = Institution.objects.select_related('region').filter(
            Q(team__tournament=self.tournament) | Q(adjudicator__tournament=self.tournament)
        ).annotate(
            nteams=Count('team', distinct=True),
            nadjs=Count('adjudicator', filter=Q(adjudicator__independent=False), distinct=True),
            nias=Count('adjudicator', filter=Q(adjudicator__independent=True), distinct=True),
        ).distinct()

        table = TabbycatTableBuilder(view=self, sort_key='code')
        table.add_column({'key': 'code', 'title': _("Code")}, [i.code for i in institutions])
        table.add_column({'key': 'name', 'title': _("Full name")}, [i.name for i in institutions])
        if any(i.region is not None for i in institutions):
            table.add_column({'key': 'region', 'title': _("Region")},
                [i.region.name if i.region else "—" for i in institutions])
        table.add_column({'key': 'nteams', 'title': _("Teams"), 'tooltip': _("Number of teams")},
            [i.nteams for i in institutions])
        table.add_column({'key': 'nadjs', 'title': _("Adjs"),
            'tooltip': _("Number of adjudicators, excluding independents")},
            [i.nadjs for i in institutions])
        table.add_column({'key': 'nadjs', 'title': _("IAs"),
            'tooltip': _("Number of independent adjudicators")},
            [i.nias for i in institutions])
        return table


class AdminInstitutionsListView(AdministratorMixin, BaseInstitutionsListView):
    template_name = 'participants_list.html'
    admin = True


class AssistantInstitutionsListView(AssistantMixin, BaseInstitutionsListView):
    admin = True


class PublicInstitutionsListView(PublicTournamentPageMixin, BaseInstitutionsListView):
    public_page_preference = 'public_institutions_list'
    admin = False
    cache_timeout = settings.PUBLIC_SLOW_CACHE_TIMEOUT


class BaseCodeNamesListView(TournamentMixin, VueTableTemplateView):

    page_title = gettext_lazy("Code Names")
    page_emoji = '🕵'

    def get_table(self):
        t = self.tournament
        teams = t.team_set.select_related('institution').prefetch_related('speaker_set')
        table = TabbycatTableBuilder(view=self, sort_key='code_name')
        table.add_column(
            {'key': 'code_name', 'title': _("Code name")},
            [{'text': t.code_name or "—"} for t in teams]
        )
        table.add_team_columns(teams)
        return table


class AdminCodeNamesListView(AdministratorMixin, BaseCodeNamesListView):
    template_name = 'participants_list.html'


class AssistantCodeNamesListView(AssistantMixin, BaseCodeNamesListView):
    pass


# ==============================================================================
# Email page
# ==============================================================================

class EmailTeamRegistrationView(TournamentTemplateEmailCreateView):
    page_subtitle = _("Team Registration")

    event = BulkNotification.EVENT_TYPE_REGISTRATION
    subject_template = 'team_email_subject'
    message_template = 'team_email_message'

    def get_success_url(self):
        return reverse_tournament('participants-list', self.tournament)

    def get_queryset(self):
        return Speaker.objects.filter(team__tournament=self.tournament).select_related('team').prefetch_related('team__speaker_set')

    def get_table(self):
        table = super().get_table()

        table.add_team_columns([s.team for s in self.get_queryset()])
        return table


# ==============================================================================
# Team and adjudicator record pages
# ==============================================================================

class BaseRecordView(SingleObjectFromTournamentMixin, VueTableTemplateView):

    allow_null_tournament = True

    def use_team_code_names(self):
        return use_team_code_names(self.tournament, self.admin)

    def get_context_data(self, **kwargs):
        kwargs['admin_page'] = self.admin
        kwargs['draw_released'] = self.tournament.current_round.draw_status == Round.STATUS_RELEASED
        kwargs['use_code_names'] = self.use_team_code_names()
        return super().get_context_data(**kwargs)

    def get(self, request, *args, **kwargs):
        self.object = self.get_object()
        return super().get(request, *args, **kwargs)


class BaseTeamRecordView(BaseRecordView):

    model = Team
    template_name = 'team_record.html'

    table_title = _("Results")

    def get_page_title(self):
        # This has to be in Python so that the emoji can be team-dependent.
        name = self.object.code_name if self.use_team_code_names() else self.object.long_name
        return _("Record for %(name)s") % {'name': name}

    def get_page_emoji(self):
        if self.tournament.pref('show_emoji'):
            return self.object.emoji

    def get_context_data(self, **kwargs):
        tournament = self.tournament

        try:
            kwargs['debateteams'] = self.object.debateteam_set.select_related(
                'debate__round').prefetch_related('debate__round__motion_set').filter(
                debate__round=tournament.current_round)
        except ObjectDoesNotExist:
            kwargs['debateteams'] = None

        kwargs['team_short_name'] = self.object.code_name if self.use_team_code_names() else self.object.short_name
        kwargs['feedback_progress'] = FeedbackProgressForTeam(self.object, tournament)

        return super().get_context_data(**kwargs)

    def get_table(self):
        return TeamDebateTable.get_table(self, self.object)


class BaseAdjudicatorRecordView(BaseRecordView):

    model = Adjudicator
    template_name = 'adjudicator_record.html'
    page_emoji = '⚖'

    table_title = _("Previous Rounds")

    def get_page_title(self):
        return _("Record for %(name)s") % {'name': self.object.name}

    def _get_adj_adj_conflicts(self):
        adjs = []
        for ac in self.object.adjudicatoradjudicatorconflict_source_set.all():
            adjs.append(ac.adjudicator2)
        for ac in self.object.adjudicatoradjudicatorconflict_target_set.all():
            adjs.append(ac.adjudicator1)
        return adjs

    def get_context_data(self, **kwargs):

        kwargs['debateadjudications'] = self.object.debateadjudicator_set.filter(
            debate__round=self.tournament.current_round
        ).select_related('debate__round').prefetch_related('debate__round__motion_set')

        kwargs['feedback_progress'] = FeedbackProgressForAdjudicator(self.object, self.tournament)
        kwargs['adjadj_conflicts'] = self._get_adj_adj_conflicts()

        return super().get_context_data(**kwargs)

    def get_table(self):
        return AdjudicatorDebateTable.get_table(self, self.object)


class TeamRecordView(AdministratorMixin, BaseTeamRecordView):
    admin = True


class AdjudicatorRecordView(AdministratorMixin, BaseAdjudicatorRecordView):
    admin = True


class PublicTeamRecordView(PublicTournamentPageMixin, BaseTeamRecordView):
    public_page_preference = 'public_record'
    admin = False


class PublicAdjudicatorRecordView(PublicTournamentPageMixin, BaseAdjudicatorRecordView):
    public_page_preference = 'public_record'
    admin = False


# ==============================================================================
# Speaker categories
# ==============================================================================

class EditSpeakerCategoriesView(LogActionMixin, AdministratorMixin, TournamentMixin, ModelFormSetView):
    # The tournament is included in the form as a hidden input so that
    # uniqueness checks will work. Since this is a superuser form, they can
    # access all tournaments anyway, so tournament forgery wouldn't be a
    # security risk.

    template_name = 'speaker_categories_edit.html'
    formset_model = SpeakerCategory
    action_log_type = ActionLogEntry.ACTION_TYPE_SPEAKER_CATEGORIES_EDIT

    def get_formset_factory_kwargs(self):
        return {
            'fields': ('name', 'tournament', 'slug', 'seq', 'limit', 'public'),
            'extra': 2,
            'widgets': {
                'tournament': HiddenInput
            }
        }

    def get_formset_queryset(self):
        return SpeakerCategory.objects.filter(tournament=self.tournament)

    def get_formset_kwargs(self):
        return {
            'initial': [{'tournament': self.tournament}] * 2,
        }

    def formset_valid(self, formset):
        result = super().formset_valid(formset)
        if self.instances:
            message = ngettext("Saved speaker category: %(list)s",
                "Saved speaker categories: %(list)s",
                len(self.instances)
            ) % {'list': ", ".join(category.name for category in self.instances)}
            messages.success(self.request, message)
        else:
            messages.success(self.request, _("No changes were made to the speaker categories."))
        if "add_more" in self.request.POST:
            return redirect_tournament('participants-speaker-categories-edit', self.tournament)
        return result

    def get_success_url(self, *args, **kwargs):
        return reverse_tournament('participants-list', self.tournament)


class EditSpeakerCategoryEligibilityView(AdministratorMixin, TournamentMixin, VueTableTemplateView):

    # form_class = forms.SpeakerCategoryEligibilityForm
    template_name = 'edit_speaker_eligibility.html'
    page_title = _("Speaker Category Eligibility")
    page_emoji = '🍯'

    def get_table(self):
        table = TabbycatTableBuilder(view=self, sort_key='team')
        speakers = Speaker.objects.filter(team__tournament=self.tournament).select_related(
            'team', 'team__institution').prefetch_related('categories', 'team__speaker_set')
        table.add_speaker_columns(speakers, categories=False)
        table.add_team_columns([speaker.team for speaker in speakers])
        speaker_categories = self.tournament.speakercategory_set.all()

        for sc in speaker_categories:
            table.add_column({'key': sc.name, 'title': sc.name}, [{
                'component': 'check-cell',
                'checked': True if sc in speaker.categories.all() else False,
                'id': speaker.id,
                'type': sc.id
            } for speaker in speakers])
        return table

    def get_context_data(self, **kwargs):
        speaker_categories = self.tournament.speakercategory_set.all()
        json_categories = [bc.serialize for bc in speaker_categories]
        kwargs["speaker_categories"] = json.dumps(json_categories)
        kwargs["speaker_categories_length"] = speaker_categories.count()
        kwargs["save"] = reverse_tournament('participants-speaker-update-eligibility', self.tournament)
        return super().get_context_data(**kwargs)


class UpdateEligibilityEditView(LogActionMixin, AdministratorMixin, TournamentMixin, View):
    action_log_type = ActionLogEntry.ACTION_TYPE_SPEAKER_ELIGIBILITY_EDIT

    def set_category_eligibility(self, speaker, sent_status):
        category_id = sent_status['type']
        marked_eligible = category_id in [c.id for c in speaker.categories.all()]
        if sent_status['checked'] and not marked_eligible:
            speaker.categories.add(category_id)
            speaker.save()
        elif not sent_status['checked'] and marked_eligible:
            speaker.categories.remove(category_id)
            speaker.save()

    def post(self, request, *args, **kwargs):
        body = self.request.body.decode('utf-8')
        posted_info = json.loads(body)

        try:
            speaker_ids = [int(key) for key in posted_info.keys()]
            speakers = Speaker.objects.prefetch_related('categories').in_bulk(speaker_ids)
            for speaker_id, speaker in speakers.items():
                self.set_category_eligibility(speaker, posted_info[str(speaker_id)])
            self.log_action()
        except:
            message = "Error handling eligiblity updates"
            logger.exception(message)
            return JsonResponse({'status': 'false', 'message': message}, status=500)

        return JsonResponse(json.dumps(True), safe=False)


# ==============================================================================
# Shift scheduling
# ==============================================================================

class PublicConfirmShiftView(SingleObjectByRandomisedUrlMixin, ModelFormSetView):
    # Django doesn't have a class-based view for formsets, so this implements
    # the form processing analogously to FormView, with less decomposition.
    # See also: motions.views.EditMotionsView.

    public_page_preference = 'allocation_confirmations'
    template_name = 'confirm_shifts.html'
    formset_factory_kwargs = dict(can_delete=False, extra=0, fields=['timing_confirmed'])
    model = Adjudicator
    allow_null_tournament = True
    formset_model = DebateAdjudicator

    def get_success_url(self):
        return reverse_tournament('participants-public-confirm-shift',
                self.tournament, kwargs={'url_key': self.object.url_key})

    def get_formset_queryset(self):
        return self.object.debateadjudicator_set.all()

    def get_context_data(self, **kwargs):
        kwargs['adjudicator'] = self.get_object()
        return super().get_context_data(**kwargs)

    def formset_valid(self, formset):
        messages.success(self.request, _("Your shift check-ins have been saved"))
        return super().formset_valid(formset)

    def formset_invalid(self, formset):
        messages.error(self.request, _("Whoops! There was a problem with the form."))
        return super().formset_invalid(formset)

    def get(self, request, *args, **kwargs):
        self.object = self.get_object()
        return super().get(request, *args, **kwargs)

    def post(self, request, *args, **kwargs):
        self.object = self.get_object()
        return super().post(request, *args, **kwargs)

    def put(self, request, *args, **kwargs):
        return self.post(request, *args, **kwargs)<|MERGE_RESOLUTION|>--- conflicted
+++ resolved
@@ -15,12 +15,7 @@
 from actionlog.models import ActionLogEntry
 from adjallocation.models import DebateAdjudicator
 from adjfeedback.progress import FeedbackProgressForAdjudicator, FeedbackProgressForTeam
-<<<<<<< HEAD
-from notifications.models import SentMessageRecord
-=======
-from draw.prefetch import populate_opponents
 from notifications.models import BulkNotification
->>>>>>> 82778855
 from notifications.views import TournamentTemplateEmailCreateView
 from options.utils import use_team_code_names
 from tournaments.mixins import (PublicTournamentPageMixin, SingleObjectByRandomisedUrlMixin,
@@ -258,10 +253,16 @@
         return adjs
 
     def get_context_data(self, **kwargs):
-
-        kwargs['debateadjudications'] = self.object.debateadjudicator_set.filter(
-            debate__round=self.tournament.current_round
-        ).select_related('debate__round').prefetch_related('debate__round__motion_set')
+        try:
+            kwargs['debateadjudications'] = self.object.debateadjudicator_set.filter(
+                debate__round=self.tournament.current_round
+            ).select_related(
+                'debate__round'
+            ).prefetch_related(
+                'debate__round__motion_set'
+            )
+        except ObjectDoesNotExist:
+            kwargs['debateadjudications'] = None
 
         kwargs['feedback_progress'] = FeedbackProgressForAdjudicator(self.object, self.tournament)
         kwargs['adjadj_conflicts'] = self._get_adj_adj_conflicts()
