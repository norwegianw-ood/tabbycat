--- conflicted
+++ resolved
@@ -15,24 +15,15 @@
         name='tournament-admin-home'),
 
     # Round Progression
-<<<<<<< HEAD
-    url(r'^admin/round/(?P<round_seq>\d+)/round_increment_check/$',
-        views.RoundIncrementConfirmView.as_view(),
-        name='round_increment_check'),
-    url(r'^admin/round/(?P<round_seq>\d+)/round_increment/$',
-        views.RoundIncrementView.as_view(),
-        name='round_increment'),
-    url(r'^admin/set-current-round/$',
-        views.SetCurrentRoundView.as_view(),
-        name='tournament-set-current-round'),
-=======
     url(r'^admin/round/(?P<round_seq>\d+)/advance/check/$',
         views.RoundAdvanceConfirmView.as_view(),
         name='tournament-advance-round-check'),
     url(r'^admin/round/(?P<round_seq>\d+)/advance/$',
         views.RoundAdvanceView.as_view(),
         name='tournament-advance-round'),
->>>>>>> ba655001
+    url(r'^admin/set-current-round/$',
+        views.SetCurrentRoundView.as_view(),
+        name='tournament-set-current-round'),
 
     # Action Logs App
     url(r'^admin/action_log/',
