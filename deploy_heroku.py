#!/usr/bin/python
"""Deploys Tabbycat to Heroku.
This script is compatible with both Python 2.7 and Python 3.4 (and later)."""

import argparse
import platform
import re
import shutil
import subprocess
import sys

try:
    from django.core.management.utils import get_random_secret_key
except ImportError:
    from random import SystemRandom

    def get_random_secret_key():
        chars = 'abcdefghijklmnopqrstuvwxyz0123456789!@#$%^&*(-_=+)'
        return ''.join(SystemRandom().choice(chars) for _ in range(50))

# Arguments
parser = argparse.ArgumentParser(description="Deploy Tabbycat to a new Heroku app.")

parser.add_argument(
    "urlname", type=str,
    help="Name of the Heroku app. The app will be at urlname.herokuapp.com. Use '-' to use a Heroku-generated default.")

parser.add_argument(
    "--no-open", action="store_false", default=True, dest="open",
    help="Don't open the Heroku website in your browser at the end")

parser.add_argument(
    "--git-remote", type=str, default=None,
    help="Name of Git remote to use. Use '-' to use the urlname. If omitted, reverts to default Heroku behaviour.")

parser.add_argument(
    "--git-branch", type=str, default=None,
    help="Git branch to push (defaults to current branch)")

parser.add_argument(
    "--pg-plan", "--postgresql-plan", type=str, default="hobby-dev",
    help="Heroku Postgres plan (default hobby-dev)")

parser.add_argument(
    "--web-dynos", type=str, default="1:free",
    help="Web dyno specification, passed to heroku ps:scale web=[], e.g. 1:free, 1:hobby, 2:Standard-1X")

parser.add_argument(
    "--import-tournament", type=str, metavar="IMPORT_DIR",
    help="Also run the importtournament command, importing from IMPORT_DIR")

parser.add_argument(
    "--dry-run", action="store_true", default=False,
    help="Print commands, don't run them.")

config_group = parser.add_argument_group("heroku configuration settings")
config_group.add_argument("--fast-cache-timeout", type=int, default=None, metavar="TIMEOUT",
                          help="Set the faster public page cache timeout to TIMEOUT")
config_group.add_argument("--slow-cache-timeout", type=int, default=None, metavar="TIMEOUT",
                          help="Set the slower public page cache timeout to TIMEOUT")
config_group.add_argument("--tab-cache-timeout", type=int, default=None, metavar="TIMEOUT",
                          help="Set the tab page cache timeout to TIMEOUT")
config_group.add_argument("--enable-debug", action="store_true", default=False,
                          help="Enable Django debug pages")
config_group.add_argument("--time-zone", type=str, default="Australia/Melbourne",
                          help="Time zone name from the IANA tz database")

# Import tournament arguments are copied from importtournament.py, and should be
# updated when these options in importtournament.py change.
import_tournament_group = parser.add_argument_group(
    "import tournament options",
    "Passed to the importtournament command. Ignored unless " +
    "--import-tournament is used. Provided for convenience; to use other " +
    "importtournament options, run the importtournament command separately instead.")
import_tournament_group.add_argument(
    '-s', '--slug', type=str, action='store', default=None, dest="tournament_slug",
    help='Override tournament slug. (Default: use name of directory.)')
import_tournament_group.add_argument(
    '--name', type=str, action='store', default=None, dest="tournament_name",
    help='Override tournament name. (Default: use name of directory.)')
import_tournament_group.add_argument(
    '--short-name', type=str, action='store', default=None, dest="tournament_short_name",
    help='Override tournament short name. (Default: use name of directory.)')

args = parser.parse_args()

if platform.system() == "Windows":
    subprocess_kwargs = dict(shell=True)
    use_color = False
else:
    subprocess_kwargs = dict()
    use_color = True

# Helper functions


def print_command(command):
    message = "$ " + " ".join(command)
    if use_color:
        message = "\033[1;36m" + message + "\033[0m"
    print(message)


def run_command(command):
    print_command(command)
    if not args.dry_run:
        subprocess.check_call(command, **subprocess_kwargs)


def make_heroku_command(command):
    return ["heroku"] + command + ["--app", urlname]


def run_heroku_command(command):
    command = make_heroku_command(command)
    run_command(command)


def get_output_from_command(command):
    print_command(command)
    output = subprocess.check_output(command, **subprocess_kwargs)
    output = output.decode()
    sys.stdout.write(output)
    sys.stdout.flush()
    return output


def print_yellow(message):
    if use_color:
        message = "\033[1;33m" + message + "\033[0m"
    print(message)


def get_git_push_spec():
    if args.git_branch:
        return "master" if args.git_branch == "master" else args.git_branch + ":master"
    try:
        branch = get_output_from_command(["git", "symbolic-ref", "--short", "--quiet", "HEAD"]).strip()
    except subprocess.CalledProcessError:
        print_yellow("Attempt to find git branch name failed, trying for commit instead...")
    else:
        return "master" if branch == "master" else branch + ":master"
    try:
        return get_output_from_command(["git", "rev-parse", "--short", "--quiet", "HEAD"]).strip() + ":refs/heads/master"
    except subprocess.CalledProcessError:
        print_yellow("Could not determine current git commit or branch. Use --git-branch to specify a git branch to push.")
    exit(1)


# Check that Heroku is installed (shutil.which requires Python 3.3+, otherwise
# skip the check, it'll crash on the next command without a friendly message)
if sys.version_info >= (3, 3) and shutil.which("heroku") is None:
    print_yellow("Error: heroku not found.")
    print("You'll need to install the Heroku CLI before you can use this script.")
    print("Go to https://devcenter.heroku.com/articles/heroku-cli, or search the")
    print("internet for \"Heroku CLI\".")
    exit(1)

# Create the app with addons
addons = ["papertrail", "heroku-postgresql:%s" % args.pg_plan, "rediscloud:30"]
command = ["heroku", "apps:create", "--stack", "heroku-18"]

if addons:
    command.extend(["--addons", ",".join(addons)])
if args.urlname != "-":
    command.append(args.urlname)
output = get_output_from_command(command)
match = re.search(r"https://([\w_-]+)\.herokuapp\.com/\s+\|\s+(https://git.heroku.com/[\w_-]+.git)", output)
urlname = match.group(1)
heroku_url = match.group(2)

# Add the redis add-ons (the heroku one needs a config flag)
run_heroku_command(["addons:create", "heroku-redis:hobby-dev",
                    "--maxmemory_policy", "allkeys-lru", "--timeout", "1800"])

# Set build packs
run_heroku_command(["buildpacks:set", "https://github.com/heroku/heroku-buildpack-nginx.git"])
run_heroku_command(["buildpacks:add", "heroku/nodejs"])
run_heroku_command(["buildpacks:add", "heroku/python"])

# Set config variables
secret_key = get_random_secret_key()
<<<<<<< HEAD
command = ["config:set", "DISABLE_COLLECTSTATIC=1", "ON_HEROKU=1", "DJANGO_SECRET_KEY=%s" % secret_key]
=======

if platform.system() == "Windows": # Windows shell needs escaping
    command = ["config:set", "DISABLE_COLLECTSTATIC=1", "DJANGO_SECRET_KEY=%s" % "\"" + secret_key + "\""]
else:
    command = ["config:set", "DISABLE_COLLECTSTATIC=1", "DJANGO_SECRET_KEY=%s" % secret_key]

>>>>>>> 4e3d0650
command.append("DEBUG=1" if args.enable_debug else "DEBUG=0")

if args.fast_cache_timeout:
    command.append("PUBLIC_FAST_CACHE_TIMEOUT=%d" % args.fast_cache_timeout)
if args.slow_cache_timeout:
    command.append("PUBLIC_SLOW_CACHE_TIMEOUT=%d" % args.slow_cache_timeout)
if args.tab_cache_timeout:
    command.append("TAB_PAGES_CACHE_TIMEOUT=%d" % args.tab_cache_timeout)
if args.time_zone:
    command.append("TIME_ZONE=%s" % args.time_zone)

run_heroku_command(command)

# Set up a remote, if applicable
if args.git_remote:
    remote_name = args.git_remote if args.git_remote != "-" else urlname
    run_heroku_command(["git:remote", "--remote", remote_name])
else:
    remote_name = heroku_url

# Push source code to Heroku
push_spec = get_git_push_spec()
run_command(["git", "push", remote_name, push_spec])

# Scale dynos (by default it only adds 1 web dyno)
run_heroku_command(["ps:scale", "worker=1", "web=%s" % args.web_dynos])

# Import tournament, if provided
if args.import_tournament:
    command = ["run", "python", "tabbycat/manage.py", "importtournament", args.import_tournament]
    if args.tournament_slug:
        command += ["--slug", args.tournament_slug]
    if args.tournament_name:
        command += ["--name", args.tournament_name]
    if args.tournament_short_name:
        command += ["--short-name", args.tournament_short_name]
    run_heroku_command(command)

# Create superuser
print_yellow("Now creating a superuser for the Heroku site.")
print_yellow("You'll need to respond to the prompts:")
run_heroku_command(["run", "python", "tabbycat/manage.py", "createsuperuser"])

# Open in browser
if args.open:
    try:
        run_heroku_command(["open"])
    except subprocess.CalledProcessError:
        print_yellow("There was a problem automatically opening your browser, but your new Tabbycat")
        print_yellow("site itself did deploy successfully. Just visit this URL in your browser:")
        print_yellow("http://%s.herokuapp.com/" % urlname)<|MERGE_RESOLUTION|>--- conflicted
+++ resolved
@@ -180,16 +180,12 @@
 
 # Set config variables
 secret_key = get_random_secret_key()
-<<<<<<< HEAD
-command = ["config:set", "DISABLE_COLLECTSTATIC=1", "ON_HEROKU=1", "DJANGO_SECRET_KEY=%s" % secret_key]
-=======
 
 if platform.system() == "Windows": # Windows shell needs escaping
     command = ["config:set", "DISABLE_COLLECTSTATIC=1", "DJANGO_SECRET_KEY=%s" % "\"" + secret_key + "\""]
 else:
     command = ["config:set", "DISABLE_COLLECTSTATIC=1", "DJANGO_SECRET_KEY=%s" % secret_key]
 
->>>>>>> 4e3d0650
 command.append("DEBUG=1" if args.enable_debug else "DEBUG=0")
 
 if args.fast_cache_timeout:
