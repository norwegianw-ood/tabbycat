--- conflicted
+++ resolved
@@ -1782,14 +1782,8 @@
     "pk": 2,
     "fields": {
         "text": "This House regrets the existence of Valentine's Day",
-<<<<<<< HEAD
-        "reference": "Valentine\u2019s Day",
+        "reference": "Valentine’s Day",
         "info_slide": ""
-=======
-        "reference": "Valentine’s Day",
-        "info_slide": "",
-        "round": 1
->>>>>>> 75d6b215
     }
 },
 {
@@ -1937,7 +1931,7 @@
     }
 },
 {
-    "model": "motions.roundmotions",
+    "model": "motions.roundmotion",
     "pk": 1,
     "fields": {
         "motion": 1,
@@ -1946,7 +1940,7 @@
     }
 },
 {
-    "model": "motions.roundmotions",
+    "model": "motions.roundmotion",
     "pk": 2,
     "fields": {
         "motion": 4,
@@ -1955,7 +1949,7 @@
     }
 },
 {
-    "model": "motions.roundmotions",
+    "model": "motions.roundmotion",
     "pk": 3,
     "fields": {
         "motion": 7,
@@ -1964,7 +1958,7 @@
     }
 },
 {
-    "model": "motions.roundmotions",
+    "model": "motions.roundmotion",
     "pk": 4,
     "fields": {
         "motion": 10,
@@ -1973,7 +1967,7 @@
     }
 },
 {
-    "model": "motions.roundmotions",
+    "model": "motions.roundmotion",
     "pk": 5,
     "fields": {
         "motion": 13,
@@ -1982,7 +1976,7 @@
     }
 },
 {
-    "model": "motions.roundmotions",
+    "model": "motions.roundmotion",
     "pk": 6,
     "fields": {
         "motion": 16,
@@ -1991,7 +1985,7 @@
     }
 },
 {
-    "model": "motions.roundmotions",
+    "model": "motions.roundmotion",
     "pk": 7,
     "fields": {
         "motion": 17,
@@ -2000,7 +1994,7 @@
     }
 },
 {
-    "model": "motions.roundmotions",
+    "model": "motions.roundmotion",
     "pk": 8,
     "fields": {
         "motion": 2,
@@ -2009,7 +2003,7 @@
     }
 },
 {
-    "model": "motions.roundmotions",
+    "model": "motions.roundmotion",
     "pk": 9,
     "fields": {
         "motion": 11,
@@ -2018,7 +2012,7 @@
     }
 },
 {
-    "model": "motions.roundmotions",
+    "model": "motions.roundmotion",
     "pk": 10,
     "fields": {
         "motion": 14,
@@ -2027,7 +2021,7 @@
     }
 },
 {
-    "model": "motions.roundmotions",
+    "model": "motions.roundmotion",
     "pk": 11,
     "fields": {
         "motion": 5,
@@ -2036,7 +2030,7 @@
     }
 },
 {
-    "model": "motions.roundmotions",
+    "model": "motions.roundmotion",
     "pk": 12,
     "fields": {
         "motion": 8,
@@ -2045,7 +2039,7 @@
     }
 },
 {
-    "model": "motions.roundmotions",
+    "model": "motions.roundmotion",
     "pk": 13,
     "fields": {
         "motion": 6,
@@ -2054,7 +2048,7 @@
     }
 },
 {
-    "model": "motions.roundmotions",
+    "model": "motions.roundmotion",
     "pk": 14,
     "fields": {
         "motion": 9,
@@ -2063,7 +2057,7 @@
     }
 },
 {
-    "model": "motions.roundmotions",
+    "model": "motions.roundmotion",
     "pk": 15,
     "fields": {
         "motion": 18,
@@ -2072,7 +2066,7 @@
     }
 },
 {
-    "model": "motions.roundmotions",
+    "model": "motions.roundmotion",
     "pk": 16,
     "fields": {
         "motion": 12,
@@ -2081,7 +2075,7 @@
     }
 },
 {
-    "model": "motions.roundmotions",
+    "model": "motions.roundmotion",
     "pk": 17,
     "fields": {
         "motion": 3,
@@ -2090,7 +2084,7 @@
     }
 },
 {
-    "model": "motions.roundmotions",
+    "model": "motions.roundmotion",
     "pk": 18,
     "fields": {
         "motion": 15,
@@ -5394,6 +5388,438 @@
     }
 },
 {
+    "model": "results.teamscorebyadj",
+    "pk": 1,
+    "fields": {
+        "ballot_submission": 1,
+        "debate_adjudicator": 1,
+        "debate_team": 13,
+        "win": true,
+        "margin": 24.0,
+        "score": 276.0
+    }
+},
+{
+    "model": "results.teamscorebyadj",
+    "pk": 2,
+    "fields": {
+        "ballot_submission": 1,
+        "debate_adjudicator": 1,
+        "debate_team": 14,
+        "win": false,
+        "margin": -24.0,
+        "score": 252.0
+    }
+},
+{
+    "model": "results.teamscorebyadj",
+    "pk": 3,
+    "fields": {
+        "ballot_submission": 2,
+        "debate_adjudicator": 3,
+        "debate_team": 5,
+        "win": false,
+        "margin": -1.5,
+        "score": 263.5
+    }
+},
+{
+    "model": "results.teamscorebyadj",
+    "pk": 4,
+    "fields": {
+        "ballot_submission": 2,
+        "debate_adjudicator": 3,
+        "debate_team": 6,
+        "win": true,
+        "margin": 1.5,
+        "score": 265.0
+    }
+},
+{
+    "model": "results.teamscorebyadj",
+    "pk": 5,
+    "fields": {
+        "ballot_submission": 3,
+        "debate_adjudicator": 5,
+        "debate_team": 21,
+        "win": true,
+        "margin": 1.0,
+        "score": 262.5
+    }
+},
+{
+    "model": "results.teamscorebyadj",
+    "pk": 6,
+    "fields": {
+        "ballot_submission": 3,
+        "debate_adjudicator": 5,
+        "debate_team": 22,
+        "win": false,
+        "margin": -1.0,
+        "score": 261.5
+    }
+},
+{
+    "model": "results.teamscorebyadj",
+    "pk": 7,
+    "fields": {
+        "ballot_submission": 4,
+        "debate_adjudicator": 7,
+        "debate_team": 1,
+        "win": false,
+        "margin": -0.5,
+        "score": 267.0
+    }
+},
+{
+    "model": "results.teamscorebyadj",
+    "pk": 8,
+    "fields": {
+        "ballot_submission": 4,
+        "debate_adjudicator": 7,
+        "debate_team": 2,
+        "win": true,
+        "margin": 0.5,
+        "score": 267.5
+    }
+},
+{
+    "model": "results.teamscorebyadj",
+    "pk": 9,
+    "fields": {
+        "ballot_submission": 5,
+        "debate_adjudicator": 9,
+        "debate_team": 9,
+        "win": true,
+        "margin": 3.0,
+        "score": 271.0
+    }
+},
+{
+    "model": "results.teamscorebyadj",
+    "pk": 10,
+    "fields": {
+        "ballot_submission": 5,
+        "debate_adjudicator": 9,
+        "debate_team": 10,
+        "win": false,
+        "margin": -3.0,
+        "score": 268.0
+    }
+},
+{
+    "model": "results.teamscorebyadj",
+    "pk": 11,
+    "fields": {
+        "ballot_submission": 6,
+        "debate_adjudicator": 11,
+        "debate_team": 11,
+        "win": true,
+        "margin": 4.0,
+        "score": 260.5
+    }
+},
+{
+    "model": "results.teamscorebyadj",
+    "pk": 12,
+    "fields": {
+        "ballot_submission": 6,
+        "debate_adjudicator": 11,
+        "debate_team": 12,
+        "win": false,
+        "margin": -4.0,
+        "score": 256.5
+    }
+},
+{
+    "model": "results.teamscorebyadj",
+    "pk": 13,
+    "fields": {
+        "ballot_submission": 7,
+        "debate_adjudicator": 13,
+        "debate_team": 17,
+        "win": false,
+        "margin": -20.0,
+        "score": 256.0
+    }
+},
+{
+    "model": "results.teamscorebyadj",
+    "pk": 14,
+    "fields": {
+        "ballot_submission": 7,
+        "debate_adjudicator": 13,
+        "debate_team": 18,
+        "win": true,
+        "margin": 20.0,
+        "score": 276.0
+    }
+},
+{
+    "model": "results.teamscorebyadj",
+    "pk": 15,
+    "fields": {
+        "ballot_submission": 8,
+        "debate_adjudicator": 14,
+        "debate_team": 7,
+        "win": true,
+        "margin": 9.5,
+        "score": 276.0
+    }
+},
+{
+    "model": "results.teamscorebyadj",
+    "pk": 16,
+    "fields": {
+        "ballot_submission": 8,
+        "debate_adjudicator": 14,
+        "debate_team": 8,
+        "win": false,
+        "margin": -9.5,
+        "score": 266.5
+    }
+},
+{
+    "model": "results.teamscorebyadj",
+    "pk": 17,
+    "fields": {
+        "ballot_submission": 9,
+        "debate_adjudicator": 16,
+        "debate_team": 15,
+        "win": false,
+        "margin": -9.0,
+        "score": 267.5
+    }
+},
+{
+    "model": "results.teamscorebyadj",
+    "pk": 18,
+    "fields": {
+        "ballot_submission": 9,
+        "debate_adjudicator": 16,
+        "debate_team": 16,
+        "win": true,
+        "margin": 9.0,
+        "score": 276.5
+    }
+},
+{
+    "model": "results.teamscorebyadj",
+    "pk": 19,
+    "fields": {
+        "ballot_submission": 10,
+        "debate_adjudicator": 18,
+        "debate_team": 23,
+        "win": false,
+        "margin": -6.5,
+        "score": 265.0
+    }
+},
+{
+    "model": "results.teamscorebyadj",
+    "pk": 20,
+    "fields": {
+        "ballot_submission": 10,
+        "debate_adjudicator": 18,
+        "debate_team": 24,
+        "win": true,
+        "margin": 6.5,
+        "score": 271.5
+    }
+},
+{
+    "model": "results.teamscorebyadj",
+    "pk": 21,
+    "fields": {
+        "ballot_submission": 10,
+        "debate_adjudicator": 19,
+        "debate_team": 23,
+        "win": false,
+        "margin": -1.0,
+        "score": 262.5
+    }
+},
+{
+    "model": "results.teamscorebyadj",
+    "pk": 22,
+    "fields": {
+        "ballot_submission": 10,
+        "debate_adjudicator": 19,
+        "debate_team": 24,
+        "win": true,
+        "margin": 1.0,
+        "score": 263.5
+    }
+},
+{
+    "model": "results.teamscorebyadj",
+    "pk": 23,
+    "fields": {
+        "ballot_submission": 10,
+        "debate_adjudicator": 20,
+        "debate_team": 23,
+        "win": true,
+        "margin": 1.5,
+        "score": 274.0
+    }
+},
+{
+    "model": "results.teamscorebyadj",
+    "pk": 24,
+    "fields": {
+        "ballot_submission": 10,
+        "debate_adjudicator": 20,
+        "debate_team": 24,
+        "win": false,
+        "margin": -1.5,
+        "score": 272.5
+    }
+},
+{
+    "model": "results.teamscorebyadj",
+    "pk": 25,
+    "fields": {
+        "ballot_submission": 11,
+        "debate_adjudicator": 21,
+        "debate_team": 19,
+        "win": false,
+        "margin": -6.5,
+        "score": 243.5
+    }
+},
+{
+    "model": "results.teamscorebyadj",
+    "pk": 26,
+    "fields": {
+        "ballot_submission": 11,
+        "debate_adjudicator": 21,
+        "debate_team": 20,
+        "win": true,
+        "margin": 6.5,
+        "score": 250.0
+    }
+},
+{
+    "model": "results.teamscorebyadj",
+    "pk": 27,
+    "fields": {
+        "ballot_submission": 11,
+        "debate_adjudicator": 22,
+        "debate_team": 19,
+        "win": false,
+        "margin": -2.0,
+        "score": 257.0
+    }
+},
+{
+    "model": "results.teamscorebyadj",
+    "pk": 28,
+    "fields": {
+        "ballot_submission": 11,
+        "debate_adjudicator": 22,
+        "debate_team": 20,
+        "win": true,
+        "margin": 2.0,
+        "score": 259.0
+    }
+},
+{
+    "model": "results.teamscorebyadj",
+    "pk": 29,
+    "fields": {
+        "ballot_submission": 11,
+        "debate_adjudicator": 23,
+        "debate_team": 19,
+        "win": true,
+        "margin": 7.0,
+        "score": 264.5
+    }
+},
+{
+    "model": "results.teamscorebyadj",
+    "pk": 30,
+    "fields": {
+        "ballot_submission": 11,
+        "debate_adjudicator": 23,
+        "debate_team": 20,
+        "win": false,
+        "margin": -7.0,
+        "score": 257.5
+    }
+},
+{
+    "model": "results.teamscorebyadj",
+    "pk": 31,
+    "fields": {
+        "ballot_submission": 12,
+        "debate_adjudicator": 24,
+        "debate_team": 3,
+        "win": true,
+        "margin": 3.0,
+        "score": 262.5
+    }
+},
+{
+    "model": "results.teamscorebyadj",
+    "pk": 32,
+    "fields": {
+        "ballot_submission": 12,
+        "debate_adjudicator": 24,
+        "debate_team": 4,
+        "win": false,
+        "margin": -3.0,
+        "score": 259.5
+    }
+},
+{
+    "model": "results.teamscorebyadj",
+    "pk": 33,
+    "fields": {
+        "ballot_submission": 12,
+        "debate_adjudicator": 25,
+        "debate_team": 3,
+        "win": true,
+        "margin": 12.5,
+        "score": 267.0
+    }
+},
+{
+    "model": "results.teamscorebyadj",
+    "pk": 34,
+    "fields": {
+        "ballot_submission": 12,
+        "debate_adjudicator": 25,
+        "debate_team": 4,
+        "win": false,
+        "margin": -12.5,
+        "score": 254.5
+    }
+},
+{
+    "model": "results.teamscorebyadj",
+    "pk": 35,
+    "fields": {
+        "ballot_submission": 12,
+        "debate_adjudicator": 26,
+        "debate_team": 3,
+        "win": true,
+        "margin": 7.5,
+        "score": 263.0
+    }
+},
+{
+    "model": "results.teamscorebyadj",
+    "pk": 36,
+    "fields": {
+        "ballot_submission": 12,
+        "debate_adjudicator": 26,
+        "debate_team": 4,
+        "win": false,
+        "margin": -7.5,
+        "score": 255.5
+    }
+},
+{
     "model": "results.speakerscorebyadj",
     "pk": 1,
     "fields": {
@@ -8492,7 +8918,8 @@
         "feedback_weight": 0.7,
         "silent": false,
         "motions_released": false,
-        "starts_at": null
+        "starts_at": null,
+        "weight": 1
     }
 },
 {
@@ -8511,7 +8938,8 @@
         "feedback_weight": 0.7,
         "silent": false,
         "motions_released": false,
-        "starts_at": null
+        "starts_at": null,
+        "weight": 1
     }
 },
 {
@@ -8530,7 +8958,8 @@
         "feedback_weight": 0.7,
         "silent": false,
         "motions_released": false,
-        "starts_at": null
+        "starts_at": null,
+        "weight": 1
     }
 },
 {
@@ -8549,7 +8978,8 @@
         "feedback_weight": 0.7,
         "silent": false,
         "motions_released": false,
-        "starts_at": null
+        "starts_at": null,
+        "weight": 1
     }
 },
 {
@@ -8568,7 +8998,8 @@
         "feedback_weight": 0.7,
         "silent": true,
         "motions_released": false,
-        "starts_at": null
+        "starts_at": null,
+        "weight": 1
     }
 },
 {
@@ -8587,7 +9018,8 @@
         "feedback_weight": 0.7,
         "silent": true,
         "motions_released": false,
-        "starts_at": null
+        "starts_at": null,
+        "weight": 1
     }
 },
 {
@@ -8606,7 +9038,8 @@
         "feedback_weight": 0.7,
         "silent": true,
         "motions_released": false,
-        "starts_at": null
+        "starts_at": null,
+        "weight": 1
     }
 },
 {
@@ -8625,7 +9058,8 @@
         "feedback_weight": 0.7,
         "silent": true,
         "motions_released": false,
-        "starts_at": null
+        "starts_at": null,
+        "weight": 1
     }
 },
 {
@@ -8644,7 +9078,8 @@
         "feedback_weight": 0.7,
         "silent": true,
         "motions_released": false,
-        "starts_at": null
+        "starts_at": null,
+        "weight": 1
     }
 },
 {
@@ -8663,7 +9098,8 @@
         "feedback_weight": 0.7,
         "silent": true,
         "motions_released": false,
-        "starts_at": null
+        "starts_at": null,
+        "weight": 1
     }
 },
 {
